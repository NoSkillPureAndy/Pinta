// 
// MoveSelectionTool.cs
//  
// Author:
//       Jonathan Pobst <monkey@jpobst.com>
// 
// Copyright (c) 2010 Jonathan Pobst
// 
// Permission is hereby granted, free of charge, to any person obtaining a copy
// of this software and associated documentation files (the "Software"), to deal
// in the Software without restriction, including without limitation the rights
// to use, copy, modify, merge, publish, distribute, sublicense, and/or sell
// copies of the Software, and to permit persons to whom the Software is
// furnished to do so, subject to the following conditions:
// 
// The above copyright notice and this permission notice shall be included in
// all copies or substantial portions of the Software.
// 
// THE SOFTWARE IS PROVIDED "AS IS", WITHOUT WARRANTY OF ANY KIND, EXPRESS OR
// IMPLIED, INCLUDING BUT NOT LIMITED TO THE WARRANTIES OF MERCHANTABILITY,
// FITNESS FOR A PARTICULAR PURPOSE AND NONINFRINGEMENT. IN NO EVENT SHALL THE
// AUTHORS OR COPYRIGHT HOLDERS BE LIABLE FOR ANY CLAIM, DAMAGES OR OTHER
// LIABILITY, WHETHER IN AN ACTION OF CONTRACT, TORT OR OTHERWISE, ARISING FROM,
// OUT OF OR IN CONNECTION WITH THE SOFTWARE OR THE USE OR OTHER DEALINGS IN
// THE SOFTWARE.

using System;
using Cairo;
using Pinta.Core;
using Mono.Unix;
using ClipperLibrary;
using System.Collections.Generic;

namespace Pinta.Tools
{
	public class MoveSelectionTool : BaseTransformTool
	{
		private SelectionHistoryItem hist;
		private List<List<IntPoint>> original_selection;
		
		public override string Name {
			get { return Catalog.GetString ("Move Selection"); }
		}
		public override string Icon {
			get { return "Tools.MoveSelection.png"; }
		}
		public override string StatusBarText {
			get { return Catalog.GetString ("Left click and drag the selection to move selection outline. Right click and drag the selection to rotate selection outline."); }
		}
		public override Gdk.Cursor DefaultCursor {
			get { return new Gdk.Cursor (PintaCore.Chrome.Canvas.Display, PintaCore.Resources.GetIcon ("Tools.MoveSelection.png"), 0, 0); }
		}
		public override Gdk.Key ShortcutKey { get { return Gdk.Key.M; } }
		public override int Priority { get { return 11; } }

		#region Mouse Handlers

		protected override Rectangle GetSourceRectangle ()
		{
			Document doc = PintaCore.Workspace.ActiveDocument;
			return doc.Selection.SelectionPath.GetBounds().ToCairoRectangle();
		}

		protected override void OnStartTransform ()
		{
			base.OnStartTransform ();

			Document doc = PintaCore.Workspace.ActiveDocument;
			original_selection = new List<List<IntPoint>> (doc.Selection.SelectionPolygons);

			hist = new SelectionHistoryItem (Icon, Name);
			hist.TakeSnapshot ();
		}

		protected override void OnUpdateTransform (Matrix transform)
		{
			base.OnUpdateTransform (transform);

			List<List<IntPoint>> newSelectionPolygons = DocumentSelection.Transform (original_selection, transform);

<<<<<<< HEAD
			Document doc = PintaCore.Workspace.ActiveDocument;
			doc.Selection.SelectionClipper.Clear ();
			doc.Selection.SelectionPolygons = newSelectionPolygons;
			using (var g = new Cairo.Context (doc.CurrentLayer.Surface)) {
				doc.Selection.SelectionPath = g.CreatePolygonPath (DocumentSelection.ConvertToPolygonSet (newSelectionPolygons));
=======
			using (Cairo.Context g = new Cairo.Context (doc.CurrentUserLayer.Surface)) {
				Path old = doc.SelectionPath;
>>>>>>> 3da300a8
				g.FillRule = FillRule.EvenOdd;
				g.AppendPath (doc.Selection.SelectionPath);
			}

			doc.ShowSelection = true;

			PintaCore.Workspace.Invalidate ();
		}

		protected override void OnFinishTransform ()
		{
			base.OnFinishTransform ();

			if (hist != null)
				PintaCore.Workspace.ActiveDocument.History.PushNewItem (hist);

			hist = null;
			original_selection = null;
		}
		#endregion
	}
}<|MERGE_RESOLUTION|>--- conflicted
+++ resolved
@@ -78,16 +78,11 @@
 
 			List<List<IntPoint>> newSelectionPolygons = DocumentSelection.Transform (original_selection, transform);
 
-<<<<<<< HEAD
 			Document doc = PintaCore.Workspace.ActiveDocument;
 			doc.Selection.SelectionClipper.Clear ();
 			doc.Selection.SelectionPolygons = newSelectionPolygons;
-			using (var g = new Cairo.Context (doc.CurrentLayer.Surface)) {
+			using (var g = new Cairo.Context (doc.CurrentUserLayer.Surface)) {
 				doc.Selection.SelectionPath = g.CreatePolygonPath (DocumentSelection.ConvertToPolygonSet (newSelectionPolygons));
-=======
-			using (Cairo.Context g = new Cairo.Context (doc.CurrentUserLayer.Surface)) {
-				Path old = doc.SelectionPath;
->>>>>>> 3da300a8
 				g.FillRule = FillRule.EvenOdd;
 				g.AppendPath (doc.Selection.SelectionPath);
 			}
