--- conflicted
+++ resolved
@@ -32,241 +32,6 @@
 
 namespace Pinta.Tools
 {
-<<<<<<< HEAD
-    public class EraserTool : BaseBrushTool
-    {       
-        private enum EraserType
-        {
-            Normal = 0,
-            Smooth = 1,
-        }
-
-        private Point last_point = point_empty;
-        private EraserType eraser_type = EraserType.Normal; 
-
-        private const int LUT_Resolution = 256;
-        private byte[][] lut_factor = null;
-
-        private ToolBarLabel label_type = null;
-        private ToolBarComboBox comboBox_type = null;
-
-        public EraserTool ()
-        {
-        }
-
-        private void initLookupTable()
-        {
-            if (lut_factor == null) {
-                lut_factor = new byte[LUT_Resolution + 1][];
-
-                for (int dy = 0; dy < LUT_Resolution+1; dy++) {
-                    lut_factor [dy] = new byte[LUT_Resolution + 1];
-                    for (int dx = 0; dx < LUT_Resolution+1; dx++) {
-                        double d = Math.Sqrt (dx * dx + dy * dy) / LUT_Resolution;
-                        if (d > 1.0)
-                            lut_factor [dy][dx] = 255;
-                        else
-                            lut_factor [dy][dx] = (byte)(255.0 - Math.Cos (Math.Sqrt (d) * Math.PI / 2.0) * 255.0);
-                    }
-                }
-            }
-        }
-
-        private ImageSurface copySurfacePart(ImageSurface surf, Gdk.Rectangle dest_rect)
-        {
-            ImageSurface tmp_surface = CairoExtensions.CreateImageSurface (Format.Argb32, dest_rect.Width, dest_rect.Height);
-
-            using (Context g = new Context (tmp_surface)) {
-                g.Operator = Operator.Source;
-                g.SetSourceSurface (surf, -dest_rect.Left, -dest_rect.Top);
-                g.Rectangle (new Rectangle (0, 0, dest_rect.Width, dest_rect.Height));
-                g.Fill ();
-            }
-            //Flush to make sure all drawing operations are finished
-            tmp_surface.Flush ();
-            return tmp_surface;
-        }
-
-        private void pasteSurfacePart(Context g,ImageSurface tmp_surface, Gdk.Rectangle dest_rect)
-        {       
-            g.Operator = Operator.Source;
-            g.SetSourceSurface (tmp_surface, dest_rect.Left, dest_rect.Top);
-            g.Rectangle (new Rectangle (dest_rect.Left, dest_rect.Top, dest_rect.Width, dest_rect.Height));
-            g.Fill ();
-        }
-
-        private void eraseNormal(Context g, PointD start, PointD end)
-        {
-            g.Antialias = UseAntialiasing ? Antialias.Subpixel : Antialias.None;
-
-            // Adding 0.5 forces cairo into the correct square:
-            // See https://bugs.launchpad.net/bugs/672232
-            g.MoveTo (start.X + 0.5, start.Y + 0.5);
-            g.LineTo (end.X + 0.5, end.Y + 0.5);
-
-            // Right-click is erase to background color, left-click is transparent
-            if (mouse_button == 3) {
-                g.Operator = Operator.Source;
-                g.SetSourceColor (PintaCore.Palette.SecondaryColor);
-            }
-            else
-                g.Operator = Operator.Clear;
-
-            g.LineWidth = BrushWidth;
-            g.LineJoin = LineJoin.Round;
-            g.LineCap = LineCap.Round;
-
-            g.Stroke ();
-        }
-
-        protected unsafe void eraseSmooth(ImageSurface surf, Context g, PointD start, PointD end)
-        {
-            int rad = (int)(BrushWidth / 2.0) + 1;
-            //Premultiply with alpha value
-            byte bk_col_a = (byte)(PintaCore.Palette.SecondaryColor.A * 255.0);
-            byte bk_col_r = (byte)(PintaCore.Palette.SecondaryColor.R * bk_col_a);
-            byte bk_col_g = (byte)(PintaCore.Palette.SecondaryColor.G * bk_col_a);
-            byte bk_col_b = (byte)(PintaCore.Palette.SecondaryColor.B * bk_col_a);
-            int num_steps = (int)start.Distance(end) / rad + 1; 
-            //Initialize lookup table when first used (to prevent slower startup of the application)
-            initLookupTable ();
-
-            for (int step = 0; step < num_steps; step++) {
-                PointD pt = Utility.Lerp(start, end, (float)step / num_steps);
-                int x = (int)pt.X, y = (int)pt.Y;
-
-                Gdk.Rectangle surface_rect = new Gdk.Rectangle (0, 0, surf.Width, surf.Height);
-                Gdk.Rectangle brush_rect = new Gdk.Rectangle (x - rad, y - rad, 2 * rad, 2 * rad);
-                Gdk.Rectangle dest_rect = Gdk.Rectangle.Intersect (surface_rect, brush_rect);
-
-                if ((dest_rect.Width > 0) && (dest_rect.Height > 0)) {
-                    //Allow Clipping through a temporary surface
-                    using (ImageSurface tmp_surface = copySurfacePart (surf, dest_rect)) {
-
-                        for (int iy = dest_rect.Top; iy < dest_rect.Bottom; iy++) {
-                            ColorBgra* srcRowPtr = tmp_surface.GetRowAddressUnchecked (iy - dest_rect.Top);
-                            int dy = ((iy - y) * LUT_Resolution) / rad;
-                            if (dy < 0)
-                                dy = -dy;      
-                            byte[] lut_factor_row = lut_factor [dy];
-
-                            for (int ix = dest_rect.Left; ix < dest_rect.Right; ix++) {
-                                ColorBgra col = *srcRowPtr;
-                                int dx = ((ix - x) * LUT_Resolution) / rad;
-                                if (dx < 0)
-                                    dx = -dx;
-
-                                int force = lut_factor_row [dx]; 
-                                //Note: premultiplied alpha is used!
-                                if (mouse_button == 3) {
-                                    col.A = (byte)((col.A * force + bk_col_a * (255 - force)) / 255);         
-                                    col.R = (byte)((col.R * force + bk_col_r * (255 - force)) / 255);
-                                    col.G = (byte)((col.G * force + bk_col_g * (255 - force)) / 255);
-                                    col.B = (byte)((col.B * force + bk_col_b * (255 - force)) / 255);
-                                } else {
-                                    col.A = (byte)(col.A * force / 255);
-                                    col.R = (byte)(col.R * force / 255);
-                                    col.G = (byte)(col.G * force / 255);
-                                    col.B = (byte)(col.B * force / 255);
-                                }
-                                *srcRowPtr = col;
-                                srcRowPtr++;
-                            }
-                        }
-                        //Draw the final result on the surface
-                        pasteSurfacePart (g, tmp_surface, dest_rect);
-                    }
-                }
-            }
-        }
-
-        protected override void OnBuildToolBar(Toolbar tb)
-        {
-            base.OnBuildToolBar(tb);
-
-            if (label_type == null)
-                label_type = new ToolBarLabel (string.Format (" {0}: ", Catalog.GetString ("Type")));
-            if (comboBox_type == null) {
-                comboBox_type = new ToolBarComboBox (100, 0, false, Catalog.GetString ("Normal"), Catalog.GetString ("Smooth"));
-
-                comboBox_type.ComboBox.Changed += (o, e) =>
-                {
-                    eraser_type = (EraserType)comboBox_type.ComboBox.Active;
-                };
-            }
-            tb.AppendItem (label_type);
-            tb.AppendItem (comboBox_type);
-            // Change the cursor when the BrushWidth is changed.
-            brush_width.ComboBox.Changed += (sender, e) => SetCursor (DefaultCursor);
-        }
-
-        #region Properties
-        public override string Name { get { return Catalog.GetString ("Eraser"); } }
-        public override string Icon { get { return "Tools.Eraser.png"; } }
-        public override string StatusBarText { get { return Catalog.GetString ("Left click to erase to transparent, right click to erase to secondary color. "); } }
-
-        public override Gdk.Cursor DefaultCursor {
-            get {
-                int iconOffsetX, iconOffsetY;
-                var icon = CreateIconWithShape ("Cursor.Eraser.png",
-                                                CursorShape.Ellipse, BrushWidth, 8, 22,
-                                                out iconOffsetX, out iconOffsetY);
-                return new Gdk.Cursor (Gdk.Display.Default, icon, iconOffsetX, iconOffsetY);
-            }
-        }
-        public override bool CursorChangesOnZoom { get { return true; } }
-
-        public override Gdk.Key ShortcutKey { get { return Gdk.Key.E; } }
-        public override int Priority { get { return 27; } }
-        #endregion
-
-        #region Mouse Handlers
-        protected override void OnMouseMove (object o, Gtk.MotionNotifyEventArgs args, Cairo.PointD new_pointd)
-        {
-            Point new_point = new Point ((int)new_pointd.X, (int)new_pointd.Y);
-
-            Document doc = PintaCore.Workspace.ActiveDocument;
-
-            if (mouse_button <= 0) {
-                last_point = point_empty;
-                return;
-            }
-
-            if (last_point.Equals (point_empty))
-                last_point = new_point;
-
-            if (doc.Workspace.PointInCanvas (new_pointd))
-                surface_modified = true;
-
-            var surf = doc.CurrentUserLayer.Surface;
-            using (Context g = new Context (surf)) {
-
-                g.AppendPath (doc.Selection.SelectionPath);
-                g.FillRule = FillRule.EvenOdd;
-                g.Clip ();
-                PointD last_pointd = new PointD (last_point.X, last_point.Y);                
-
-                if (eraser_type == EraserType.Normal) {
-                    eraseNormal (g, last_pointd, new_pointd);
-                }
-                else if (eraser_type == EraserType.Smooth) {
-                    eraseSmooth(surf, g, last_pointd, new_pointd);
-                }
-            }
-
-            Gdk.Rectangle r = GetRectangleFromPoints (last_point, new_point);
-
-            if (doc.Workspace.IsPartiallyOffscreen (r)) {
-                doc.Workspace.Invalidate ();
-            } else {
-                doc.Workspace.Invalidate (doc.ClampToImageSize (r));
-            }
-
-            last_point = new_point;
-        }
-        #endregion
-    }
-=======
 	public class EraserTool : BaseBrushTool
 	{
 		private enum EraserType
@@ -512,5 +277,4 @@
 			}
 		}
 	}
->>>>>>> 8bc92d8c
 }