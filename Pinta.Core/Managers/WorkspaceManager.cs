// 
// WorkspaceManager.cs
//  
// Author:
//       Jonathan Pobst <monkey@jpobst.com>
// 
// Copyright (c) 2010 Jonathan Pobst
// 
// Permission is hereby granted, free of charge, to any person obtaining a copy
// of this software and associated documentation files (the "Software"), to deal
// in the Software without restriction, including without limitation the rights
// to use, copy, modify, merge, publish, distribute, sublicense, and/or sell
// copies of the Software, and to permit persons to whom the Software is
// furnished to do so, subject to the following conditions:
// 
// The above copyright notice and this permission notice shall be included in
// all copies or substantial portions of the Software.
// 
// THE SOFTWARE IS PROVIDED "AS IS", WITHOUT WARRANTY OF ANY KIND, EXPRESS OR
// IMPLIED, INCLUDING BUT NOT LIMITED TO THE WARRANTIES OF MERCHANTABILITY,
// FITNESS FOR A PARTICULAR PURPOSE AND NONINFRINGEMENT. IN NO EVENT SHALL THE
// AUTHORS OR COPYRIGHT HOLDERS BE LIABLE FOR ANY CLAIM, DAMAGES OR OTHER
// LIABILITY, WHETHER IN AN ACTION OF CONTRACT, TORT OR OTHERWISE, ARISING FROM,
// OUT OF OR IN CONNECTION WITH THE SOFTWARE OR THE USE OR OTHER DEALINGS IN
// THE SOFTWARE.

using System;
using System.Linq;
using Cairo;
using System.Collections.Generic;
using Gtk;

namespace Pinta.Core
{
	public class WorkspaceManager
	{
		private int active_document_index = -1;
		private int new_file_name = 1;
		
		public WorkspaceManager ()
		{
			OpenDocuments = new List<Document> ();
            SelectionHandler = new SelectionModeHandler ();
		}

		public int ActiveDocumentIndex {
			get {
				return active_document_index;
			}
		}
		
		public Document ActiveDocument {
			get {
				if (HasOpenDocuments)
					return OpenDocuments[active_document_index];
				
				throw new InvalidOperationException ("Tried to get WorkspaceManager.ActiveDocument when there are no open Documents.  Check HasOpenDocuments first.");
			}
		}

        public SelectionModeHandler SelectionHandler { get; private set; }

		public DocumentWorkspace ActiveWorkspace {
			get {
				if (HasOpenDocuments)
					return OpenDocuments[active_document_index].Workspace;

				throw new InvalidOperationException ("Tried to get WorkspaceManager.ActiveWorkspace when there are no open Documents.  Check HasOpenDocuments first.");
			}
		}

		public Gdk.Size ImageSize {
			get { return ActiveDocument.ImageSize; }
			set { ActiveDocument.ImageSize = value; }
		}

		public Gdk.Size CanvasSize {
			get { return ActiveWorkspace.CanvasSize; }
			set { ActiveWorkspace.CanvasSize = value; }
		}
		
		public PointD Offset {
			get { return ActiveWorkspace.Offset; }
		}
		
		public double Scale {
			get { return ActiveWorkspace.Scale; }
			set { ActiveWorkspace.Scale = value; }
		}
		
		public List<Document> OpenDocuments { get; private set; }
		public bool HasOpenDocuments { get { return OpenDocuments.Count > 0; } }
		
		public Document CreateAndActivateDocument (string filename, Gdk.Size size)
		{
			Document doc = new Document (size);
			
			if (string.IsNullOrEmpty (filename))
				doc.Filename = string.Format (Translations.GetString ("Unsaved Image {0}"), new_file_name++);
			else
				doc.PathAndFileName = filename;
			
			OpenDocuments.Add (doc);
			OnDocumentCreated (new DocumentEventArgs (doc));

			SetActiveDocument (doc);
			
			return doc;
		}

		public void CloseActiveDocument ()
		{
			CloseDocument (ActiveDocument);
		}
		
		public void CloseDocument (Document document)
		{
			int index = OpenDocuments.IndexOf (document);
			OpenDocuments.Remove (document);
			
			if (index == active_document_index) {
				// If there's other documents open, switch to one of them
				if (HasOpenDocuments) {
					if (index > 0)
						SetActiveDocument (index - 1);
					else
						SetActiveDocument (index);
				} else {
					active_document_index = -1;
					OnActiveDocumentChanged (EventArgs.Empty);
				}
			}

			document.Close ();
			
			OnDocumentClosed (new DocumentEventArgs (document));
		}
		
		public void Invalidate ()
		{
			if (PintaCore.Workspace.HasOpenDocuments)
				ActiveWorkspace.Invalidate ();
		}
		
		public void Invalidate (Gdk.Rectangle rect)
		{
			ActiveWorkspace.Invalidate (rect);
		}

		public Document NewDocument (Gdk.Size imageSize, Color backgroundColor)
		{
			Document doc = CreateAndActivateDocument (null, imageSize);
			doc.Workspace.CanvasSize = imageSize;

			// Start with an empty white layer
			Layer background = doc.AddNewLayer (Translations.GetString ("Background"));

			if (backgroundColor.A != 0) {
				using (Cairo.Context g = new Cairo.Context (background.Surface)) {
					g.SetSourceColor (backgroundColor);
					g.Paint ();
				}
			}

			doc.Workspace.History.PushNewItem (new BaseHistoryItem (Resources.StandardIcons.DocumentNew, Translations.GetString ("New Image")));
			doc.IsDirty = false;

			// This ensures these are called after the window is done being created and sized.
			// Without it, we sometimes try to zoom when the window has a size of (0, 0).
			Gtk.Application.Invoke (delegate {
				PintaCore.Actions.View.ZoomToWindow.Activate ();
			});

			return doc;
		}

		// TODO: Standardize add to recent files
		public bool OpenFile (string file, Window parent = null)
		{
			bool fileOpened = false;

			if (parent == null)
				parent = PintaCore.Chrome.MainWindow;

			try {
				// Open the image and add it to the layers
				IImageImporter importer = PintaCore.System.ImageFormats.GetImporterByFile (file);
				if (importer == null)
					throw new FormatException( Translations.GetString ("Unsupported file format"));

				importer.Import (file, parent);

				PintaCore.Workspace.ActiveDocument.PathAndFileName = file;
				PintaCore.Workspace.ActiveWorkspace.History.PushNewItem (new BaseHistoryItem (Resources.StandardIcons.DocumentOpen, Translations.GetString ("Open Image")));
				PintaCore.Workspace.ActiveDocument.IsDirty = false;
				PintaCore.Workspace.ActiveDocument.HasFile = true;

                // This ensures these are called after the window is done being created and sized.
                // Without it, we sometimes try to zoom when the window has a size of (0, 0).
                Gtk.Application.Invoke (delegate {
				    PintaCore.Actions.View.ZoomToWindow.Activate ();
				    PintaCore.Workspace.Invalidate ();
                });

				fileOpened = true;
			} catch (UnauthorizedAccessException e) {
				ShowOpenFileErrorDialog (parent, file, Translations.GetString ("Permission denied"), e.ToString ());
			} catch (FormatException e) {
				ShowUnsupportedFormatDialog (parent, file, e.Message, e.ToString());
			} catch (Exception e) {
				ShowOpenFileErrorDialog (parent, file, e.Message, e.ToString ());
			}

			return fileOpened;
		}
		
		public void ResizeImage (int width, int height)
		{
			ActiveDocument.ResizeImage (width, height);
		}
		
		public void ResizeCanvas (int width, int height, Anchor anchor, CompoundHistoryItem compoundAction)
		{
			ActiveDocument.ResizeCanvas (width, height, anchor, compoundAction);
		}

		/// <summary>
		/// Converts a point from the active documents
		/// window coordinates to canvas coordinates
		/// </summary>
		/// <param name='x'>
		/// The X coordinate of the window point
		/// </param>
		/// <param name='y'>
		/// The Y coordinate of the window point
		/// </param>
		public Cairo.PointD WindowPointToCanvas (double x, double y)
		{
			return ActiveWorkspace.WindowPointToCanvas (x, y);
		}

		/// <summary>
		/// Converts a point from the active documents
		/// canvas coordinates to window coordinates
		/// </summary>
		/// <param name='x'>
		/// The X coordinate of the canvas point
		/// </param>
		/// <param name='y'>
		/// The Y coordinate of the canvas point
		/// </param>
		public Cairo.PointD CanvasPointToWindow (double x, double y)
		{
			return ActiveWorkspace.CanvasPointToWindow (x, y);
		}

		public Gdk.Rectangle ClampToImageSize (Gdk.Rectangle r)
		{
			return ActiveDocument.ClampToImageSize (r);
		}

		public bool ImageFitsInWindow {
			get { return ActiveWorkspace.ImageFitsInWindow; }
		}
		
		internal void ResetTitle ()
		{
			if (HasOpenDocuments)
				PintaCore.Chrome.MainWindow.Title = string.Format ("{0}{1} - Pinta", ActiveDocument.Filename, ActiveDocument.IsDirty ? "*" : "");
			else
				PintaCore.Chrome.MainWindow.Title = "Pinta";
		}

		public void SetActiveDocument (int index)
		{
			if (index >= OpenDocuments.Count)
				throw new ArgumentOutOfRangeException ("Tried to WorkspaceManager.SetActiveDocument greater than OpenDocuments.");
			if (index < 0)
				throw new ArgumentOutOfRangeException ("Tried to WorkspaceManager.SetActiveDocument less that zero.");
			
			SetActiveDocument (OpenDocuments[index]);
		}
		
		public void SetActiveDocument (Document document)
		{
			PintaCore.Actions.Window.SetActiveDocument(document);
		}

		internal void SetActiveDocumentInternal (Document document)
		{
			// Work around a case where we closed a document but haven't updated
			// the active_document_index yet and it points to the closed document
			if (HasOpenDocuments && active_document_index != -1 && OpenDocuments.Count > active_document_index)
				PintaCore.Tools.Commit ();

			int index = OpenDocuments.IndexOf (document);
			active_document_index = index;

			OnActiveDocumentChanged (EventArgs.Empty);
		}
		
		#region Protected Methods
		protected void OnActiveDocumentChanged (EventArgs e)
		{
			if (ActiveDocumentChanged != null)
				ActiveDocumentChanged (this, EventArgs.Empty);

            OnSelectionChanged ();
				
			ResetTitle ();
		}

		protected internal void OnDocumentCreated (DocumentEventArgs e)
		{
            e.Document.SelectionChanged += (sender, args) => {
		        OnSelectionChanged ();
		    };

			if (DocumentCreated != null)
				DocumentCreated (this, e);
		}

		protected internal void OnDocumentOpened (DocumentEventArgs e)
		{
			if (DocumentOpened != null)
				DocumentOpened (this, e);
		}

		protected internal void OnDocumentClosed (DocumentEventArgs e)
		{
			if (DocumentClosed != null)
				DocumentClosed (this, e);
		}

		private void OnSelectionChanged ()
		{
            if (SelectionChanged != null)
                SelectionChanged.Invoke(this, EventArgs.Empty);
        }
#endregion

        private void ShowOpenFileErrorDialog (Window parent, string filename, string primaryText, string details)
		{
			string markup = "<span weight=\"bold\" size=\"larger\">{0}</span>\n\n{1}";
			string secondaryText = string.Format (Translations.GetString ("Could not open file: {0}"), filename);
			string message = string.Format (markup, primaryText, secondaryText);
			PintaCore.Chrome.ShowErrorDialog(parent, message, details);
		}

		private void ShowUnsupportedFormatDialog (Window parent, string filename, string primaryText, string details)
		{
			string markup = "<span weight=\"bold\" size=\"larger\">{0}</span>\n\n{1}";

<<<<<<< HEAD
			string secondaryText = string.Format(Translations.GetString("Could not open file: {0}"), filename);
			secondaryText += string.Format(Translations.GetString($"{Environment.NewLine}{Environment.NewLine}Pinta supports the following file formats:{Environment.NewLine}"));
=======
			string secondaryText = string.Format(Catalog.GetString("Could not open file: {0}"), filename);
			secondaryText += string.Format("\n\n{0}\n", Catalog.GetString("Pinta supports the following file formats:"));
>>>>>>> 3aa97819
			var extensions = from format in PintaCore.System.ImageFormats.Formats
							 where format.Importer != null
							 from extension in format.Extensions
							 where char.IsLower(extension.FirstOrDefault())
							 orderby extension
							 select extension;

			secondaryText += String.Join(", ", extensions);

			string message = string.Format (markup, primaryText, secondaryText);
			PintaCore.Chrome.ShowUnsupportedFormatDialog(parent, message, details);
		}

		#region Public Events
		public event EventHandler ActiveDocumentChanged;
		public event EventHandler<DocumentEventArgs> DocumentCreated;
		public event EventHandler<DocumentEventArgs> DocumentOpened;
		public event EventHandler<DocumentEventArgs> DocumentClosed;
		public event EventHandler SelectionChanged;
#endregion
		
	}
}<|MERGE_RESOLUTION|>--- conflicted
+++ resolved
@@ -351,13 +351,8 @@
 		{
 			string markup = "<span weight=\"bold\" size=\"larger\">{0}</span>\n\n{1}";
 
-<<<<<<< HEAD
-			string secondaryText = string.Format(Translations.GetString("Could not open file: {0}"), filename);
-			secondaryText += string.Format(Translations.GetString($"{Environment.NewLine}{Environment.NewLine}Pinta supports the following file formats:{Environment.NewLine}"));
-=======
-			string secondaryText = string.Format(Catalog.GetString("Could not open file: {0}"), filename);
-			secondaryText += string.Format("\n\n{0}\n", Catalog.GetString("Pinta supports the following file formats:"));
->>>>>>> 3aa97819
+			string secondaryText = Translations.GetString("Could not open file: {0}", filename);
+			secondaryText += string.Format("\n\n{0}\n", Translations.GetString("Pinta supports the following file formats:"));
 			var extensions = from format in PintaCore.System.ImageFormats.Formats
 							 where format.Importer != null
 							 from extension in format.Extensions
