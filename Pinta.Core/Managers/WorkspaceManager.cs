// 
// WorkspaceManager.cs
//  
// Author:
//       Jonathan Pobst <monkey@jpobst.com>
// 
// Copyright (c) 2010 Jonathan Pobst
// 
// Permission is hereby granted, free of charge, to any person obtaining a copy
// of this software and associated documentation files (the "Software"), to deal
// in the Software without restriction, including without limitation the rights
// to use, copy, modify, merge, publish, distribute, sublicense, and/or sell
// copies of the Software, and to permit persons to whom the Software is
// furnished to do so, subject to the following conditions:
// 
// The above copyright notice and this permission notice shall be included in
// all copies or substantial portions of the Software.
// 
// THE SOFTWARE IS PROVIDED "AS IS", WITHOUT WARRANTY OF ANY KIND, EXPRESS OR
// IMPLIED, INCLUDING BUT NOT LIMITED TO THE WARRANTIES OF MERCHANTABILITY,
// FITNESS FOR A PARTICULAR PURPOSE AND NONINFRINGEMENT. IN NO EVENT SHALL THE
// AUTHORS OR COPYRIGHT HOLDERS BE LIABLE FOR ANY CLAIM, DAMAGES OR OTHER
// LIABILITY, WHETHER IN AN ACTION OF CONTRACT, TORT OR OTHERWISE, ARISING FROM,
// OUT OF OR IN CONNECTION WITH THE SOFTWARE OR THE USE OR OTHER DEALINGS IN
// THE SOFTWARE.

using System;
using System.Linq;
using Cairo;
using System.Collections.Generic;
using Gtk;

namespace Pinta.Core
{
	public class WorkspaceManager
	{
		private int active_document_index = -1;
		private int new_file_name = 1;
		
		public WorkspaceManager ()
		{
			OpenDocuments = new List<Document> ();
            SelectionHandler = new SelectionModeHandler ();
		}

		public int ActiveDocumentIndex {
			get {
				return active_document_index;
			}
		}
		
		public Document ActiveDocument {
			get {
				if (HasOpenDocuments)
					return OpenDocuments[active_document_index];
				
				throw new InvalidOperationException ("Tried to get WorkspaceManager.ActiveDocument when there are no open Documents.  Check HasOpenDocuments first.");
			}
		}

        public SelectionModeHandler SelectionHandler { get; private set; }

		public DocumentWorkspace ActiveWorkspace {
			get {
				if (HasOpenDocuments)
					return OpenDocuments[active_document_index].Workspace;

				throw new InvalidOperationException ("Tried to get WorkspaceManager.ActiveWorkspace when there are no open Documents.  Check HasOpenDocuments first.");
			}
		}

		public Gdk.Size ImageSize {
			get { return ActiveDocument.ImageSize; }
			set { ActiveDocument.ImageSize = value; }
		}

		public Gdk.Size CanvasSize {
			get { return ActiveWorkspace.CanvasSize; }
			set { ActiveWorkspace.CanvasSize = value; }
		}
		
		public PointD Offset {
			get { return ActiveWorkspace.Offset; }
		}
		
		public double Scale {
			get { return ActiveWorkspace.Scale; }
			set { ActiveWorkspace.Scale = value; }
		}
		
		public List<Document> OpenDocuments { get; private set; }
		public bool HasOpenDocuments { get { return OpenDocuments.Count > 0; } }
		
		public Document CreateAndActivateDocument (string filename, Gdk.Size size)
		{
			Document doc = new Document (size);
			
			if (string.IsNullOrEmpty (filename))
				doc.Filename = string.Format (Translations.GetString ("Unsaved Image {0}"), new_file_name++);
			else
				doc.PathAndFileName = filename;
			
			OpenDocuments.Add (doc);
			OnDocumentCreated (new DocumentEventArgs (doc));

			SetActiveDocument (doc);
			
			return doc;
		}

		public void CloseActiveDocument ()
		{
			CloseDocument (ActiveDocument);
		}
		
		public void CloseDocument (Document document)
		{
			int index = OpenDocuments.IndexOf (document);
			OpenDocuments.Remove (document);
			
			if (index == active_document_index) {
				// If there's other documents open, switch to one of them
				if (HasOpenDocuments) {
					if (index > 0)
						SetActiveDocument (index - 1);
					else
						SetActiveDocument (index);
				} else {
					active_document_index = -1;
					OnActiveDocumentChanged (EventArgs.Empty);
				}
			}

			document.Close ();
			
			OnDocumentClosed (new DocumentEventArgs (document));
		}
		
		public void Invalidate ()
		{
			if (PintaCore.Workspace.HasOpenDocuments)
				ActiveWorkspace.Invalidate ();
		}
		
		public void Invalidate (Gdk.Rectangle rect)
		{
			ActiveWorkspace.Invalidate (rect);
		}

		public Document NewDocument (Gdk.Size imageSize, Color backgroundColor)
		{
			Document doc = CreateAndActivateDocument (null, imageSize);
			doc.Workspace.CanvasSize = imageSize;

			// Start with an empty white layer
			Layer background = doc.AddNewLayer (Translations.GetString ("Background"));

			if (backgroundColor.A != 0) {
				using (Cairo.Context g = new Cairo.Context (background.Surface)) {
					g.SetSourceColor (backgroundColor);
					g.Paint ();
				}
			}

<<<<<<< HEAD
			doc.Workspace.History.PushNewItem (new BaseHistoryItem (Resources.StandardIcons.DocumentNew, Translations.GetString ("New Image")));
			doc.IsDirty = false;
=======
			doc.Workspace.History.PushNewItem (new BaseHistoryItem (Stock.New, Catalog.GetString ("New Image")));
			doc.Workspace.History.SetClean();
>>>>>>> bf7041b9

			// This ensures these are called after the window is done being created and sized.
			// Without it, we sometimes try to zoom when the window has a size of (0, 0).
			Gtk.Application.Invoke (delegate {
				PintaCore.Actions.View.ZoomToWindow.Activate ();
			});

			return doc;
		}

		// TODO: Standardize add to recent files
		public bool OpenFile (string file, Window parent = null)
		{
			bool fileOpened = false;

			if (parent == null)
				parent = PintaCore.Chrome.MainWindow;

			try {
				// Open the image and add it to the layers
				IImageImporter importer = PintaCore.System.ImageFormats.GetImporterByFile (file);
				if (importer == null)
					throw new FormatException( Translations.GetString ("Unsupported file format"));

				importer.Import (file, parent);

				PintaCore.Workspace.ActiveDocument.PathAndFileName = file;
<<<<<<< HEAD
				PintaCore.Workspace.ActiveWorkspace.History.PushNewItem (new BaseHistoryItem (Resources.StandardIcons.DocumentOpen, Translations.GetString ("Open Image")));
				PintaCore.Workspace.ActiveDocument.IsDirty = false;
=======
				PintaCore.Workspace.ActiveWorkspace.History.PushNewItem (new BaseHistoryItem (Stock.Open, Catalog.GetString ("Open Image")));
				PintaCore.Workspace.ActiveDocument.History.SetClean();
>>>>>>> bf7041b9
				PintaCore.Workspace.ActiveDocument.HasFile = true;

                // This ensures these are called after the window is done being created and sized.
                // Without it, we sometimes try to zoom when the window has a size of (0, 0).
                Gtk.Application.Invoke (delegate {
				    PintaCore.Actions.View.ZoomToWindow.Activate ();
				    PintaCore.Workspace.Invalidate ();
                });

				fileOpened = true;
			} catch (UnauthorizedAccessException e) {
				ShowOpenFileErrorDialog (parent, file, Translations.GetString ("Permission denied"), e.ToString ());
			} catch (FormatException e) {
				ShowUnsupportedFormatDialog (parent, file, e.Message, e.ToString());
			} catch (Exception e) {
				ShowOpenFileErrorDialog (parent, file, e.Message, e.ToString ());
			}

			return fileOpened;
		}
		
		public void ResizeImage (int width, int height)
		{
			ActiveDocument.ResizeImage (width, height);
		}
		
		public void ResizeCanvas (int width, int height, Anchor anchor, CompoundHistoryItem compoundAction)
		{
			ActiveDocument.ResizeCanvas (width, height, anchor, compoundAction);
		}

		/// <summary>
		/// Converts a point from the active documents
		/// window coordinates to canvas coordinates
		/// </summary>
		/// <param name='x'>
		/// The X coordinate of the window point
		/// </param>
		/// <param name='y'>
		/// The Y coordinate of the window point
		/// </param>
		public Cairo.PointD WindowPointToCanvas (double x, double y)
		{
			return ActiveWorkspace.WindowPointToCanvas (x, y);
		}

		/// <summary>
		/// Converts a point from the active documents
		/// canvas coordinates to window coordinates
		/// </summary>
		/// <param name='x'>
		/// The X coordinate of the canvas point
		/// </param>
		/// <param name='y'>
		/// The Y coordinate of the canvas point
		/// </param>
		public Cairo.PointD CanvasPointToWindow (double x, double y)
		{
			return ActiveWorkspace.CanvasPointToWindow (x, y);
		}

		public Gdk.Rectangle ClampToImageSize (Gdk.Rectangle r)
		{
			return ActiveDocument.ClampToImageSize (r);
		}

		public bool ImageFitsInWindow {
			get { return ActiveWorkspace.ImageFitsInWindow; }
		}
		
		internal void ResetTitle ()
		{
			if (HasOpenDocuments)
				PintaCore.Chrome.MainWindow.Title = string.Format ("{0}{1} - Pinta", ActiveDocument.Filename, ActiveDocument.IsDirty ? "*" : "");
			else
				PintaCore.Chrome.MainWindow.Title = "Pinta";
		}

		public void SetActiveDocument (int index)
		{
			if (index >= OpenDocuments.Count)
				throw new ArgumentOutOfRangeException ("Tried to WorkspaceManager.SetActiveDocument greater than OpenDocuments.");
			if (index < 0)
				throw new ArgumentOutOfRangeException ("Tried to WorkspaceManager.SetActiveDocument less that zero.");
			
			SetActiveDocument (OpenDocuments[index]);
		}
		
		public void SetActiveDocument (Document document)
		{
			PintaCore.Actions.Window.SetActiveDocument(document);
		}

		internal void SetActiveDocumentInternal (Document document)
		{
			// Work around a case where we closed a document but haven't updated
			// the active_document_index yet and it points to the closed document
			if (HasOpenDocuments && active_document_index != -1 && OpenDocuments.Count > active_document_index)
				PintaCore.Tools.Commit ();

			int index = OpenDocuments.IndexOf (document);
			active_document_index = index;

			OnActiveDocumentChanged (EventArgs.Empty);
		}
		
		#region Protected Methods
		protected void OnActiveDocumentChanged (EventArgs e)
		{
			if (ActiveDocumentChanged != null)
				ActiveDocumentChanged (this, EventArgs.Empty);

            OnSelectionChanged ();
				
			ResetTitle ();
		}

		protected internal void OnDocumentCreated (DocumentEventArgs e)
		{
            e.Document.SelectionChanged += (sender, args) => {
		        OnSelectionChanged ();
		    };

			if (DocumentCreated != null)
				DocumentCreated (this, e);
		}

		protected internal void OnDocumentOpened (DocumentEventArgs e)
		{
			if (DocumentOpened != null)
				DocumentOpened (this, e);
		}

		protected internal void OnDocumentClosed (DocumentEventArgs e)
		{
			if (DocumentClosed != null)
				DocumentClosed (this, e);
		}

		private void OnSelectionChanged ()
		{
            if (SelectionChanged != null)
                SelectionChanged.Invoke(this, EventArgs.Empty);
        }
#endregion

        private void ShowOpenFileErrorDialog (Window parent, string filename, string primaryText, string details)
		{
			string markup = "<span weight=\"bold\" size=\"larger\">{0}</span>\n\n{1}";
			string secondaryText = string.Format (Translations.GetString ("Could not open file: {0}"), filename);
			string message = string.Format (markup, primaryText, secondaryText);
			PintaCore.Chrome.ShowErrorDialog(parent, message, details);
		}

		private void ShowUnsupportedFormatDialog (Window parent, string filename, string primaryText, string details)
		{
			string markup = "<span weight=\"bold\" size=\"larger\">{0}</span>\n\n{1}";

			string secondaryText = Translations.GetString("Could not open file: {0}", filename);
			secondaryText += string.Format("\n\n{0}\n", Translations.GetString("Pinta supports the following file formats:"));
			var extensions = from format in PintaCore.System.ImageFormats.Formats
							 where format.Importer != null
							 from extension in format.Extensions
							 where char.IsLower(extension.FirstOrDefault())
							 orderby extension
							 select extension;

			secondaryText += String.Join(", ", extensions);

			string message = string.Format (markup, primaryText, secondaryText);
			PintaCore.Chrome.ShowUnsupportedFormatDialog(parent, message, details);
		}

		#region Public Events
		public event EventHandler ActiveDocumentChanged;
		public event EventHandler<DocumentEventArgs> DocumentCreated;
		public event EventHandler<DocumentEventArgs> DocumentOpened;
		public event EventHandler<DocumentEventArgs> DocumentClosed;
		public event EventHandler SelectionChanged;
#endregion
		
	}
}<|MERGE_RESOLUTION|>--- conflicted
+++ resolved
@@ -162,13 +162,8 @@
 				}
 			}
 
-<<<<<<< HEAD
 			doc.Workspace.History.PushNewItem (new BaseHistoryItem (Resources.StandardIcons.DocumentNew, Translations.GetString ("New Image")));
-			doc.IsDirty = false;
-=======
-			doc.Workspace.History.PushNewItem (new BaseHistoryItem (Stock.New, Catalog.GetString ("New Image")));
 			doc.Workspace.History.SetClean();
->>>>>>> bf7041b9
 
 			// This ensures these are called after the window is done being created and sized.
 			// Without it, we sometimes try to zoom when the window has a size of (0, 0).
@@ -196,13 +191,8 @@
 				importer.Import (file, parent);
 
 				PintaCore.Workspace.ActiveDocument.PathAndFileName = file;
-<<<<<<< HEAD
 				PintaCore.Workspace.ActiveWorkspace.History.PushNewItem (new BaseHistoryItem (Resources.StandardIcons.DocumentOpen, Translations.GetString ("Open Image")));
-				PintaCore.Workspace.ActiveDocument.IsDirty = false;
-=======
-				PintaCore.Workspace.ActiveWorkspace.History.PushNewItem (new BaseHistoryItem (Stock.Open, Catalog.GetString ("Open Image")));
 				PintaCore.Workspace.ActiveDocument.History.SetClean();
->>>>>>> bf7041b9
 				PintaCore.Workspace.ActiveDocument.HasFile = true;
 
                 // This ensures these are called after the window is done being created and sized.
