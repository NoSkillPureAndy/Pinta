<?xml version="1.0" encoding="utf-8"?>
<Project DefaultTargets="Build" xmlns="http://schemas.microsoft.com/developer/msbuild/2003" ToolsVersion="3.5">
  <PropertyGroup>
    <Configuration Condition=" '$(Configuration)' == '' ">Debug</Configuration>
    <Platform Condition=" '$(Platform)' == '' ">AnyCPU</Platform>
    <ProductVersion>9.0.30729</ProductVersion>
    <SchemaVersion>2.0</SchemaVersion>
    <ProjectGuid>{30091528-6EC1-40F8-B4BF-8EB41CBE8A8B}</ProjectGuid>
    <OutputType>Library</OutputType>
    <RootNamespace>Pinta.Core</RootNamespace>
    <AssemblyName>Pinta.Core</AssemblyName>
    <TargetFrameworkVersion>v3.5</TargetFrameworkVersion>
    <CodePage>65001</CodePage>
  </PropertyGroup>
  <PropertyGroup Condition=" '$(Configuration)|$(Platform)' == 'Debug|AnyCPU' ">
    <DebugSymbols>true</DebugSymbols>
    <DebugType>full</DebugType>
    <Optimize>false</Optimize>
    <OutputPath>..\bin</OutputPath>
    <DefineConstants>DEBUG</DefineConstants>
    <ErrorReport>prompt</ErrorReport>
    <WarningLevel>4</WarningLevel>
    <ConsolePause>false</ConsolePause>
    <AllowUnsafeBlocks>true</AllowUnsafeBlocks>
  </PropertyGroup>
  <PropertyGroup Condition=" '$(Configuration)|$(Platform)' == 'Release|AnyCPU' ">
    <DebugType>none</DebugType>
    <Optimize>false</Optimize>
    <OutputPath>..\bin</OutputPath>
    <ErrorReport>prompt</ErrorReport>
    <WarningLevel>4</WarningLevel>
    <ConsolePause>false</ConsolePause>
    <AllowUnsafeBlocks>true</AllowUnsafeBlocks>
  </PropertyGroup>
  <ItemGroup>
    <Reference Include="System" />
    <Reference Include="gtk-sharp, Version=2.12.0.0, Culture=neutral, PublicKeyToken=35e10195dab3c99f" />
    <Reference Include="gdk-sharp, Version=2.12.0.0, Culture=neutral, PublicKeyToken=35e10195dab3c99f" />
    <Reference Include="System.Core">
    </Reference>
    <Reference Include="glib-sharp, Version=2.12.0.0, Culture=neutral, PublicKeyToken=35e10195dab3c99f" />
    <Reference Include="atk-sharp, Version=2.12.0.0, Culture=neutral, PublicKeyToken=35e10195dab3c99f" />
    <Reference Include="Mono.Posix" />
    <Reference Include="Mono.Cairo" />
    <Reference Include="pango-sharp, Version=2.12.0.0, Culture=neutral, PublicKeyToken=35e10195dab3c99f" />
  </ItemGroup>
  <ItemGroup>
    <Compile Include="Actions\EffectsActions.cs" />
    <Compile Include="AssemblyInfo.cs" />
    <Compile Include="Classes\Anchor.cs" />
    <Compile Include="Effects\AutoLevelEffect.cs" />
    <Compile Include="Effects\BaseEffect.cs" />
    <Compile Include="Effects\BinaryPixelOp.cs" />
    <Compile Include="Effects\BitVector2DSurfaceAdapter.cs" />
    <Compile Include="Effects\BlackAndWhiteEffect.cs" />
    <Compile Include="Effects\Histogram.cs" />
    <Compile Include="Effects\HistogramRGB.cs">
      <SubType>Code</SubType>
    </Compile>
    <Compile Include="Effects\IBitVector2D.cs" />
    <Compile Include="Effects\InvertColorsEffect.cs" />
    <Compile Include="Effects\Scanline.cs" />
    <Compile Include="Effects\SepiaEffect.cs" />
    <Compile Include="Effects\UserBlendOp.cs" />
    <Compile Include="Effects\UserBlendOps.cs" />
    <Compile Include="Effects\UserBlendOps.Generated.cs" />
    <Compile Include="EventArgs\CanvasInvalidatedEventArgs.cs" />
    <Compile Include="EventArgs\HistoryItemAddedEventArgs.cs" />
    <Compile Include="EventArgs\HistoryItemRemovedEventArgs.cs" />
    <Compile Include="EventArgs\TextChangedEventArgs.cs" />
    <Compile Include="Extensions\ToolBarSlider.cs" />
    <Compile Include="HistoryItems\ResizeHistoryItem.cs" />
    <Compile Include="HistoryItems\FinishPixelsHistoryItem.cs" />
    <Compile Include="HistoryItems\MovePixelsHistoryItem.cs" />
    <Compile Include="HistoryItems\SelectionHistoryItem.cs" />
    <Compile Include="HistoryItems\BaseHistoryItem.cs" />
    <Compile Include="HistoryItems\CompoundHistoryItem.cs" />
    <Compile Include="HistoryItems\AddLayerHistoryItem.cs" />
    <Compile Include="HistoryItems\SwapLayersHistoryItem.cs" />
    <Compile Include="HistoryItems\DeleteLayerHistoryItem.cs" />
    <Compile Include="HistoryItems\InvertHistoryItem.cs" />
    <Compile Include="HistoryItems\SimpleHistoryItem.cs" />
    <Compile Include="Managers\ActionManager.cs" />
    <Compile Include="Managers\ChromeManager.cs" />
    <Compile Include="Managers\HistoryManager.cs" />
    <Compile Include="Managers\LayerManager.cs" />
    <Compile Include="Managers\PaletteManager.cs" />
    <Compile Include="Managers\SystemManager.cs" />
    <Compile Include="Managers\ToolManager.cs" />
    <Compile Include="Managers\WorkspaceManager.cs" />
    <Compile Include="PintaCore.cs" />
    <Compile Include="Extensions\CairoExtensions.cs" />
    <Compile Include="Extensions\GdkExtensions.cs" />
    <Compile Include="Extensions\GtkExtensions.cs" />
    <Compile Include="Classes\Layer.cs" />
    <Compile Include="Extensions\ToolBarButton.cs" />
    <Compile Include="Extensions\ToolBarComboBox.cs" />
    <Compile Include="Extensions\ToolBarImage.cs" />
    <Compile Include="Extensions\ToolBarLabel.cs" />
    <Compile Include="Actions\LayerActions.cs" />
    <Compile Include="Actions\FileActions.cs" />
    <Compile Include="Actions\EditActions.cs" />
    <Compile Include="Actions\ViewActions.cs" />
    <Compile Include="Actions\ImageActions.cs" />
    <Compile Include="Actions\AdjustmentsActions.cs" />
    <Compile Include="Actions\HelpActions.cs" />
    <Compile Include="Effects\ColorBgra.cs" />
    <Compile Include="Effects\UnaryPixelOps.cs" />
    <Compile Include="Effects\UnaryPixelOp.cs" />
    <Compile Include="Effects\PixelOp.cs" />
    <Compile Include="Effects\Utility.cs" />
    <Compile Include="Effects\HsvColor.cs" />
    <Compile Include="Effects\RgbColor.cs" />
    <Compile Include="Tools\BaseTool.cs" />
    <Compile Include="Tools\BaseBrushTool.cs" />
    <Compile Include="Tools\ColorPickerTool.cs" />
    <Compile Include="Tools\RecolorTool.cs" />
    <Compile Include="Tools\LineCurveTool.cs" />
    <Compile Include="Tools\FloodTool.cs" />
    <Compile Include="Tools\LassoSelectTool.cs" />
    <Compile Include="Tools\PaintBucketTool.cs" />
    <Compile Include="Tools\PanTool.cs" />
    <Compile Include="Tools\PencilTool.cs" />
    <Compile Include="Tools\EllipseSelectTool.cs" />
    <Compile Include="Tools\EllipseTool.cs" />
    <Compile Include="Tools\EraserTool.cs" />
    <Compile Include="Tools\FreeformShapeTool.cs" />
    <Compile Include="Tools\MoveSelectedTool.cs" />
    <Compile Include="Tools\MoveSelectionTool.cs" />
    <Compile Include="Tools\PaintBrushTool.cs" />
    <Compile Include="Tools\RectangleSelectTool.cs" />
    <Compile Include="Tools\RectangleTool.cs" />
    <Compile Include="Tools\RoundedRectangleTool.cs" />
    <Compile Include="Tools\SelectTool.cs" />
    <Compile Include="Tools\ShapeTool.cs" />
    <Compile Include="Tools\TextTool.cs" />
    <Compile Include="Tools\UnimplementedTools.cs" />
    <Compile Include="Tools\ZoomTool.cs" />
    <Compile Include="EventArgs\HistoryItemRemovedEventArgs.cs" />
    <Compile Include="Extensions\ToolBarToggleButton.cs" />
    <Compile Include="HistoryItems\UpdateLayerPropertiesHistoryItem.cs" />
    <Compile Include="Classes\ObservableObject.cs" />
    <Compile Include="Classes\PropertyChangedEventArgs.cs" />
    <Compile Include="Classes\PropertyChangedEventHandler.cs" />
    <Compile Include="Classes\LayerProperties.cs" />
    <Compile Include="Effects\ColorTransferMode.cs" />
    <Compile Include="Effects\SplineInterpolator.cs" />
<<<<<<< HEAD
    <Compile Include="Effects\IrregularSurface.cs" />
    <Compile Include="Effects\ISurfaceDraw.cs" />
    <Compile Include="Effects\PlacedSurface.cs" />
    <Compile Include="EventArgs\HistoryItemRemovedEventArgs.cs" />
    <Compile Include="HistoryItems\ClippedSurfaceHistoryItem.cs" />
=======
    <Compile Include="Classes\IndexEventHandler.cs" />
    <Compile Include="Classes\IndexEventArgs.cs" />
>>>>>>> d70a46e0
  </ItemGroup>
  <Import Project="$(MSBuildBinPath)\Microsoft.CSharp.targets" />
  <ItemGroup>
    <ProjectReference Include="..\Pinta.Resources\Pinta.Resources.csproj">
      <Project>{50AFF341-655E-45EF-83CA-58F8254E4C8B}</Project>
      <Name>Pinta.Resources</Name>
    </ProjectReference>
  </ItemGroup>
</Project><|MERGE_RESOLUTION|>--- conflicted
+++ resolved
@@ -136,7 +136,6 @@
     <Compile Include="Tools\TextTool.cs" />
     <Compile Include="Tools\UnimplementedTools.cs" />
     <Compile Include="Tools\ZoomTool.cs" />
-    <Compile Include="EventArgs\HistoryItemRemovedEventArgs.cs" />
     <Compile Include="Extensions\ToolBarToggleButton.cs" />
     <Compile Include="HistoryItems\UpdateLayerPropertiesHistoryItem.cs" />
     <Compile Include="Classes\ObservableObject.cs" />
@@ -145,16 +144,12 @@
     <Compile Include="Classes\LayerProperties.cs" />
     <Compile Include="Effects\ColorTransferMode.cs" />
     <Compile Include="Effects\SplineInterpolator.cs" />
-<<<<<<< HEAD
     <Compile Include="Effects\IrregularSurface.cs" />
     <Compile Include="Effects\ISurfaceDraw.cs" />
     <Compile Include="Effects\PlacedSurface.cs" />
-    <Compile Include="EventArgs\HistoryItemRemovedEventArgs.cs" />
     <Compile Include="HistoryItems\ClippedSurfaceHistoryItem.cs" />
-=======
     <Compile Include="Classes\IndexEventHandler.cs" />
     <Compile Include="Classes\IndexEventArgs.cs" />
->>>>>>> d70a46e0
   </ItemGroup>
   <Import Project="$(MSBuildBinPath)\Microsoft.CSharp.targets" />
   <ItemGroup>
