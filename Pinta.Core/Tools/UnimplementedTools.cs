--- conflicted
+++ resolved
@@ -70,26 +70,4 @@
 		}
 	}
 			
-<<<<<<< HEAD
-	public class RecolorTool : BaseTool
-	{
-		public override string Name {
-			get { return "Recolor"; }
-		}
-		public override string Icon {
-			get { return "Tools.Recolor.png"; }
-=======
-	public class TextTool : BaseTool
-	{
-		public override string Name {
-			get { return "Text"; }
-		}
-		public override string Icon {
-			get { return "Tools.Text.png"; }
->>>>>>> 432c6767
-		}
-		public override bool Enabled {
-			get { return false; }
-		}
-	}
 }