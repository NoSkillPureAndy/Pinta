// 
// EffectsActions.cs
//  
// Author:
//       Jonathan Pobst <monkey@jpobst.com>
// 
// Copyright (c) 2010 Jonathan Pobst
// 
// Permission is hereby granted, free of charge, to any person obtaining a copy
// of this software and associated documentation files (the "Software"), to deal
// in the Software without restriction, including without limitation the rights
// to use, copy, modify, merge, publish, distribute, sublicense, and/or sell
// copies of the Software, and to permit persons to whom the Software is
// furnished to do so, subject to the following conditions:
// 
// The above copyright notice and this permission notice shall be included in
// all copies or substantial portions of the Software.
// 
// THE SOFTWARE IS PROVIDED "AS IS", WITHOUT WARRANTY OF ANY KIND, EXPRESS OR
// IMPLIED, INCLUDING BUT NOT LIMITED TO THE WARRANTIES OF MERCHANTABILITY,
// FITNESS FOR A PARTICULAR PURPOSE AND NONINFRINGEMENT. IN NO EVENT SHALL THE
// AUTHORS OR COPYRIGHT HOLDERS BE LIABLE FOR ANY CLAIM, DAMAGES OR OTHER
// LIABILITY, WHETHER IN AN ACTION OF CONTRACT, TORT OR OTHERWISE, ARISING FROM,
// OUT OF OR IN CONNECTION WITH THE SOFTWARE OR THE USE OR OTHER DEALINGS IN
// THE SOFTWARE.

using System;
using Gtk;

namespace Pinta.Core
{
	public class EffectsActions
	{
		public Gtk.Action Artistic { get; private set; }
		public Gtk.Action Blurs { get; private set; }
		public Gtk.Action Distort { get; private set; }
		public Gtk.Action Noise { get; private set; }
		public Gtk.Action Photo { get; private set; }
		public Gtk.Action Render { get; private set; }
		public Gtk.Action Stylize { get; private set; }

		public Gtk.Action InkSketch { get; private set; }
		public Gtk.Action OilPainting { get; private set; }
		public Gtk.Action PencilSketch { get; private set; }
		public Gtk.Action Fragment { get; private set; }
		public Gtk.Action GaussianBlur { get; private set; }
		public Gtk.Action SurfaceBlur { get; private set; }
		public Gtk.Action ZoomBlur { get; private set; }
		public Gtk.Action Unfocus { get; private set; }
		public Gtk.Action RadialBlur { get; private set; }
		public Gtk.Action Bulge { get; private set; }
		public Gtk.Action Dents { get; private set; }
		public Gtk.Action PolarInversion { get; private set; }
		public Gtk.Action MotionBlur { get; private set; }
		public Gtk.Action Twist { get; private set; }
		public Gtk.Action Tile { get; private set; }
		public Gtk.Action FrostedGlass { get; private set; }
		public Gtk.Action Pixelate { get; private set; }
		public Gtk.Action Glow { get; private set; }
		public Gtk.Action RedEyeRemove { get; private set; }
		public Gtk.Action Sharpen { get; private set; }
		public Gtk.Action SoftenPortrait { get; private set; }
		public Gtk.Action Clouds { get; private set; }
		public Gtk.Action JuliaFractal { get; private set; }
		public Gtk.Action MandelbrotFractal { get; private set; }
		public Gtk.Action EdgeDetect { get; private set; }
<<<<<<< HEAD
		public Gtk.Action AddNoise { get; private set; }
		public Gtk.Action Median { get; private set; }
		public Gtk.Action ReduceNoise { get; private set; }
		public Gtk.Action Outline { get; private set; }
=======
		public Gtk.Action Relief { get; private set; }
		public Gtk.Action Emboss { get; private set; }
>>>>>>> 5fa4965d

		public EffectsActions ()
		{
			IconFactory fact = new IconFactory ();
			fact.Add ("Menu.Effects.Artistic.InkSketch.png", new IconSet (PintaCore.Resources.GetIcon ("Menu.Effects.Artistic.InkSketch.png")));
			fact.Add ("Menu.Effects.Artistic.OilPainting.png", new IconSet (PintaCore.Resources.GetIcon ("Menu.Effects.Artistic.OilPainting.png")));
			fact.Add ("Menu.Effects.Artistic.PencilSketch.png", new IconSet (PintaCore.Resources.GetIcon ("Menu.Effects.Artistic.PencilSketch.png")));
			fact.Add ("Menu.Effects.Blurs.Fragment.png", new IconSet (PintaCore.Resources.GetIcon ("Menu.Effects.Blurs.Fragment.png")));
			fact.Add ("Menu.Effects.Blurs.GaussianBlur.png", new IconSet (PintaCore.Resources.GetIcon ("Menu.Effects.Blurs.GaussianBlur.png")));
			fact.Add ("Menu.Effects.Blurs.MotionBlur.png", new IconSet (PintaCore.Resources.GetIcon ("Menu.Effects.Blurs.MotionBlur.png")));
			fact.Add ("Menu.Effects.Blurs.RadialBlur.png", new IconSet (PintaCore.Resources.GetIcon ("Menu.Effects.Blurs.RadialBlur.png")));
			fact.Add ("Menu.Effects.Distort.Bulge.png", new IconSet (PintaCore.Resources.GetIcon ("Menu.Effects.Distort.Bulge.png")));
			fact.Add ("Menu.Effects.Distort.Dents.png", new IconSet (PintaCore.Resources.GetIcon ("Menu.Effects.Distort.Dents.png")));
			fact.Add ("Menu.Effects.Distort.PolarInversion.png", new IconSet (PintaCore.Resources.GetIcon ("Menu.Effects.Distort.PolarInversion.png")));
			fact.Add ("Menu.Effects.Blurs.SurfaceBlur.png", new IconSet (PintaCore.Resources.GetIcon ("Menu.Effects.Blurs.SurfaceBlur.png")));
			fact.Add ("Menu.Effects.Blurs.Unfocus.png", new IconSet (PintaCore.Resources.GetIcon ("Menu.Effects.Blurs.Unfocus.png")));
			fact.Add ("Menu.Effects.Blurs.ZoomBlur.png", new IconSet (PintaCore.Resources.GetIcon ("Menu.Effects.Blurs.ZoomBlur.png")));
			fact.Add ("Menu.Effects.Distort.Twist.png", new IconSet (PintaCore.Resources.GetIcon ("Menu.Effects.Distort.Twist.png")));
			fact.Add ("Menu.Effects.Distort.Tile.png", new IconSet (PintaCore.Resources.GetIcon ("Menu.Effects.Distort.Tile.png")));
			fact.Add ("Menu.Effects.Distort.FrostedGlass.png", new IconSet (PintaCore.Resources.GetIcon ("Menu.Effects.Distort.FrostedGlass.png")));
			fact.Add ("Menu.Effects.Distort.Pixelate.png", new IconSet (PintaCore.Resources.GetIcon ("Menu.Effects.Distort.Pixelate.png")));
			fact.Add ("Menu.Effects.Photo.Glow.png", new IconSet (PintaCore.Resources.GetIcon ("Menu.Effects.Photo.Glow.png")));
			fact.Add ("Menu.Effects.Photo.RedEyeRemove.png", new IconSet (PintaCore.Resources.GetIcon ("Menu.Effects.Photo.RedEyeRemove.png")));
			fact.Add ("Menu.Effects.Photo.Sharpen.png", new IconSet (PintaCore.Resources.GetIcon ("Menu.Effects.Photo.Sharpen.png")));
			fact.Add ("Menu.Effects.Photo.SoftenPortrait.png", new IconSet (PintaCore.Resources.GetIcon ("Menu.Effects.Photo.SoftenPortrait.png")));
			fact.Add ("Menu.Effects.Render.Clouds.png", new IconSet (PintaCore.Resources.GetIcon ("Menu.Effects.Render.Clouds.png")));
			fact.Add ("Menu.Effects.Render.JuliaFractal.png", new IconSet (PintaCore.Resources.GetIcon ("Menu.Effects.Render.JuliaFractal.png")));
			fact.Add ("Menu.Effects.Render.MandelbrotFractal.png", new IconSet (PintaCore.Resources.GetIcon ("Menu.Effects.Render.MandelbrotFractal.png")));
			fact.Add ("Menu.Effects.Stylize.EdgeDetect.png", new IconSet (PintaCore.Resources.GetIcon ("Menu.Effects.Stylize.EdgeDetect.png")));
<<<<<<< HEAD
			fact.Add ("Menu.Effects.Noise.AddNoise.png", new IconSet (PintaCore.Resources.GetIcon ("Menu.Effects.Noise.AddNoise.png")));
			fact.Add ("Menu.Effects.Noise.Median.png", new IconSet (PintaCore.Resources.GetIcon ("Menu.Effects.Noise.Median.png")));
			fact.Add ("Menu.Effects.Noise.ReduceNoise.png", new IconSet (PintaCore.Resources.GetIcon ("Menu.Effects.Noise.ReduceNoise.png")));
			fact.Add ("Menu.Effects.Stylize.Outline.png", new IconSet (PintaCore.Resources.GetIcon ("Menu.Effects.Stylize.Outline.png")));
			
=======
			fact.Add ("Menu.Effects.Stylize.Relief.png", new IconSet (PintaCore.Resources.GetIcon ("Menu.Effects.Stylize.Relief.png")));
			fact.Add ("Menu.Effects.Stylize.Emboss.png", new IconSet (PintaCore.Resources.GetIcon ("Menu.Effects.Stylize.Emboss.png")));

>>>>>>> 5fa4965d
			fact.AddDefault ();
			
			// Submenus
<<<<<<< HEAD
			Artistic = new Gtk.Action ("Artistic", Mono.Unix.Catalog.GetString ("Artistic"), null, null);
			Blurs = new Gtk.Action ("Blurs", Mono.Unix.Catalog.GetString ("Blurs"), null, null);
			Distort = new Gtk.Action ("Distort", Mono.Unix.Catalog.GetString ("Distort"), null, null);
			Noise = new Gtk.Action ("Noise", Mono.Unix.Catalog.GetString ("Noise"), null, null);
			Photo = new Gtk.Action ("Photo", Mono.Unix.Catalog.GetString ("Photo"), null, null);
			Render = new Gtk.Action ("Render", Mono.Unix.Catalog.GetString ("Render"), null, null);
			Stylize = new Gtk.Action ("Stylize", Mono.Unix.Catalog.GetString ("Stylize"), null, null);
			
			
			// Menu items
			InkSketch = new Gtk.Action ("InkSketch", Mono.Unix.Catalog.GetString ("Ink Sketch..."), null, "Menu.Effects.Artistic.InkSketch.png");
			OilPainting = new Gtk.Action ("OilPainting", Mono.Unix.Catalog.GetString ("Oil Painting..."), null, "Menu.Effects.Artistic.OilPainting.png");
			PencilSketch = new Gtk.Action ("PencilSketch", Mono.Unix.Catalog.GetString ("Pencil Sketch..."), null, "Menu.Effects.Artistic.PencilSketch.png");
			Fragment = new Gtk.Action ("Fragment", Mono.Unix.Catalog.GetString ("Fragment..."), null, "Menu.Effects.Blurs.Fragment.png");
			GaussianBlur = new Gtk.Action ("GaussianBlur", Mono.Unix.Catalog.GetString ("Gaussian Blur..."), null, "Menu.Effects.Blurs.GaussianBlur.png");
			SurfaceBlur = new Gtk.Action ("SurfaceBlur", Mono.Unix.Catalog.GetString ("Surface Blur..."), null, "Menu.Effects.Blurs.SurfaceBlur.png");
			ZoomBlur = new Gtk.Action ("ZoomBlur", Mono.Unix.Catalog.GetString ("Zoom Blur..."), null, "Menu.Effects.Blurs.ZoomBlur.png");
			Unfocus = new Gtk.Action ("Unfocus", Mono.Unix.Catalog.GetString ("Unfocus..."), null, "Menu.Effects.Blurs.Unfocus.png");
			Glow = new Gtk.Action ("Glow", Mono.Unix.Catalog.GetString ("Glow..."), null, "Menu.Effects.Photo.Glow.png");
			RadialBlur = new Gtk.Action ("RadialBlur", Mono.Unix.Catalog.GetString ("Radial Blur..."), null, "Menu.Effects.Blurs.RadialBlur.png");
			Bulge = new Gtk.Action ("Bulge", Mono.Unix.Catalog.GetString ("Bulge..."), null, "Menu.Effects.Distort.Bulge.png");
			Dents = new Gtk.Action ("Dents", Mono.Unix.Catalog.GetString ("Dents..."), null, "Menu.Effects.Distort.Dents.png");
			PolarInversion = new Gtk.Action ("PolarInversion", Mono.Unix.Catalog.GetString ("Polar Inversion..."), null, "Menu.Effects.Distort.PolarInversion.png");
			MotionBlur = new Gtk.Action ("MotionBlur", Mono.Unix.Catalog.GetString ("Motion Blur..."), null, "Menu.Effects.Blurs.MotionBlur.png");
=======
		    Artistic = new Gtk.Action ("Artistic", Mono.Unix.Catalog.GetString ("Artistic"), null, null);
		    Blurs = new Gtk.Action ("Blurs", Mono.Unix.Catalog.GetString ("Blurs"), null, null);
		    Distort = new Gtk.Action ("Distort", Mono.Unix.Catalog.GetString ("Distort"), null, null);
		    Noise = new Gtk.Action ("Noise", Mono.Unix.Catalog.GetString ("Noise"), null, null);
		    Photo = new Gtk.Action ("Photo", Mono.Unix.Catalog.GetString ("Photo"), null, null);
		    Render = new Gtk.Action ("Render", Mono.Unix.Catalog.GetString ("Render"), null, null);
		    Stylize = new Gtk.Action ("Stylize", Mono.Unix.Catalog.GetString ("Stylize"), null, null);

			Noise.Visible = false;
		    Render.Visible = false;

			// Menu items
		    InkSketch = new Gtk.Action ("InkSketch", Mono.Unix.Catalog.GetString ("Ink Sketch..."), null, "Menu.Effects.Artistic.InkSketch.png");
		    OilPainting = new Gtk.Action ("OilPainting", Mono.Unix.Catalog.GetString ("Oil Painting..."), null, "Menu.Effects.Artistic.OilPainting.png");
		    PencilSketch = new Gtk.Action ("PencilSketch", Mono.Unix.Catalog.GetString ("Pencil Sketch..."), null, "Menu.Effects.Artistic.PencilSketch.png");
		    Fragment = new Gtk.Action ("Fragment", Mono.Unix.Catalog.GetString ("Fragment..."), null, "Menu.Effects.Blurs.Fragment.png");
		    GaussianBlur = new Gtk.Action ("GaussianBlur", Mono.Unix.Catalog.GetString ("Gaussian Blur..."), null, "Menu.Effects.Blurs.GaussianBlur.png");
		    RadialBlur = new Gtk.Action ("RadialBlur", Mono.Unix.Catalog.GetString ("Radial Blur..."), null, "Menu.Effects.Blurs.RadialBlur.png");
		    MotionBlur = new Gtk.Action ("MotionBlur", Mono.Unix.Catalog.GetString ("Motion Blur..."), null, "Menu.Effects.Blurs.MotionBlur.png");
			Twist = new Gtk.Action ("Twist", Mono.Unix.Catalog.GetString ("Twist..."), null, "Menu.Effects.Distort.Twist.png");
			Tile = new Gtk.Action ("Tile", Mono.Unix.Catalog.GetString ("Tile Reflection..."), null, "Menu.Effects.Distort.Tile.png");
			FrostedGlass = new Gtk.Action ("FrostedGlass", Mono.Unix.Catalog.GetString ("Frosted Glass..."), null, "Menu.Effects.Distort.FrostedGlass.png");
			Pixelate = new Gtk.Action ("Pixelate", Mono.Unix.Catalog.GetString ("Pixelate..."), null, "Menu.Effects.Distort.Pixelate.png");
>>>>>>> 5fa4965d
			Glow = new Gtk.Action ("Glow", Mono.Unix.Catalog.GetString ("Glow..."), null, "Menu.Effects.Photo.Glow.png");
			RedEyeRemove = new Gtk.Action ("RedEyeRemove", Mono.Unix.Catalog.GetString ("Red Eye Removal..."), null, "Menu.Effects.Photo.RedEyeRemove.png");
			Sharpen = new Gtk.Action ("Sharpen", Mono.Unix.Catalog.GetString ("Sharpen..."), null, "Menu.Effects.Photo.Sharpen.png");
			SoftenPortrait = new Gtk.Action ("Soften Portrait", Mono.Unix.Catalog.GetString ("Soften Portrait..."), null, "Menu.Effects.Photo.SoftenPortrait.png");
			Clouds = new Gtk.Action ("Clouds", Mono.Unix.Catalog.GetString ("Clouds..."), null, "Menu.Effects.Render.Clouds.png");
			JuliaFractal = new Gtk.Action ("Julia Fractal", Mono.Unix.Catalog.GetString ("Julia Fractal..."), null, "Menu.Effects.Render.JuliaFractal.png");
			MandelbrotFractal = new Gtk.Action ("Mandelbrot Fractal", Mono.Unix.Catalog.GetString ("Mandelbrot Factal..."), null, "Menu.Effects.Render.MandelbrotFractal.png");
			EdgeDetect = new Gtk.Action ("EdgeDetect", Mono.Unix.Catalog.GetString ("Edge Detect..."), null, "Menu.Effects.Stylize.EdgeDetect.png");
<<<<<<< HEAD
			AddNoise = new Gtk.Action ("AddNoise", Mono.Unix.Catalog.GetString ("Add Noise..."), null, "Menu.Effects.Noise.AddNoise.png");
			Median = new Gtk.Action ("Median", Mono.Unix.Catalog.GetString ("Median..."), null, "Menu.Effects.Noise.Median.png");
			ReduceNoise = new Gtk.Action ("ReduceNoise", Mono.Unix.Catalog.GetString ("Reduce Noise..."), null, "Menu.Effects.Noise.ReduceNoise.png");
			Outline = new Gtk.Action ("Outline", Mono.Unix.Catalog.GetString ("Outline..."), null, "Menu.Effects.Stylize.Outline.png");
=======
			Relief = new Gtk.Action ("Relief", Mono.Unix.Catalog.GetString ("Relief..."), null, "Menu.Effects.Stylize.Relief.png");
			Emboss = new Gtk.Action ("Emboss", Mono.Unix.Catalog.GetString ("Emboss..."), null, "Menu.Effects.Stylize.Emboss.png");
>>>>>>> 5fa4965d
		}

		#region Initialization
		public void CreateMainMenu (Gtk.Menu menu)
		{
<<<<<<< HEAD
			menu.Remove (menu.Children[1]);
			
=======
		    menu.Remove (menu.Children[1]);

>>>>>>> 5fa4965d
			// Create Submenus
		    Menu artistic_sub_menu = (Menu)menu.AppendItem (Artistic.CreateSubMenuItem ()).Submenu;
		    Menu blur_sub_menu = (Menu)menu.AppendItem (Blurs.CreateSubMenuItem ()).Submenu;
		    Menu distort_sub_menu = (Menu)menu.AppendItem (Distort.CreateSubMenuItem ()).Submenu;
		    Menu noise_sub_menu = (Menu)menu.AppendItem (Noise.CreateSubMenuItem ()).Submenu;
		    Menu photo_sub_menu = (Menu)menu.AppendItem (Photo.CreateSubMenuItem ()).Submenu;
		    Menu render_sub_menu = (Menu)menu.AppendItem (Render.CreateSubMenuItem ()).Submenu;
		    Menu stylize_sub_menu = (Menu)menu.AppendItem (Stylize.CreateSubMenuItem ()).Submenu;
		 
			// Create menu items
		    artistic_sub_menu.Append (InkSketch.CreateMenuItem ());
		    artistic_sub_menu.Append (OilPainting.CreateMenuItem ());
		    artistic_sub_menu.Append (PencilSketch.CreateMenuItem ());
		 
			blur_sub_menu.Append (Fragment.CreateMenuItem ());
<<<<<<< HEAD
			blur_sub_menu.Append (GaussianBlur.CreateMenuItem ());
			
			blur_sub_menu.Append (SurfaceBlur.CreateMenuItem ());
			blur_sub_menu.Append (Unfocus.CreateMenuItem ());
			blur_sub_menu.Append (ZoomBlur.CreateMenuItem ());
			
			blur_sub_menu.Append (RadialBlur.CreateMenuItem ());
			blur_sub_menu.Append (MotionBlur.CreateMenuItem ());
			
			distort_sub_menu.Append (Bulge.CreateMenuItem ());
			distort_sub_menu.Append (Dents.CreateMenuItem ());
			distort_sub_menu.Append (PolarInversion.CreateMenuItem ());
			
=======
		    blur_sub_menu.Append (GaussianBlur.CreateMenuItem ());
		    blur_sub_menu.Append (RadialBlur.CreateMenuItem ());
		    blur_sub_menu.Append (MotionBlur.CreateMenuItem ());

			distort_sub_menu.Append (Twist.CreateMenuItem ());

            distort_sub_menu.Append (Tile.CreateMenuItem ());

            distort_sub_menu.Append (Pixelate.CreateMenuItem ());
            distort_sub_menu.Append (FrostedGlass.CreateMenuItem ());

>>>>>>> 5fa4965d
			photo_sub_menu.Append (Glow.CreateMenuItem ());
			photo_sub_menu.Append (RedEyeRemove.CreateMenuItem ());
			photo_sub_menu.Append (Sharpen.CreateMenuItem ());
			photo_sub_menu.Append (SoftenPortrait.CreateMenuItem ());
			
			render_sub_menu.Append (Clouds.CreateMenuItem ());
			render_sub_menu.Append (JuliaFractal.CreateMenuItem ());
			render_sub_menu.Append (MandelbrotFractal.CreateMenuItem ());
			
			stylize_sub_menu.Append (EdgeDetect.CreateMenuItem ());
<<<<<<< HEAD
			
			noise_sub_menu.Append (AddNoise.CreateMenuItem ());
			noise_sub_menu.Append (Median.CreateMenuItem ());
			noise_sub_menu.Append (ReduceNoise.CreateMenuItem ());
			
			stylize_sub_menu.Append (Outline.CreateMenuItem ());
=======
			stylize_sub_menu.Append (Relief.CreateMenuItem ());
			stylize_sub_menu.Append (Emboss.CreateMenuItem ());
>>>>>>> 5fa4965d
		}
		#endregion
	}
}<|MERGE_RESOLUTION|>--- conflicted
+++ resolved
@@ -64,15 +64,12 @@
 		public Gtk.Action JuliaFractal { get; private set; }
 		public Gtk.Action MandelbrotFractal { get; private set; }
 		public Gtk.Action EdgeDetect { get; private set; }
-<<<<<<< HEAD
 		public Gtk.Action AddNoise { get; private set; }
 		public Gtk.Action Median { get; private set; }
 		public Gtk.Action ReduceNoise { get; private set; }
 		public Gtk.Action Outline { get; private set; }
-=======
 		public Gtk.Action Relief { get; private set; }
 		public Gtk.Action Emboss { get; private set; }
->>>>>>> 5fa4965d
 
 		public EffectsActions ()
 		{
@@ -84,12 +81,12 @@
 			fact.Add ("Menu.Effects.Blurs.GaussianBlur.png", new IconSet (PintaCore.Resources.GetIcon ("Menu.Effects.Blurs.GaussianBlur.png")));
 			fact.Add ("Menu.Effects.Blurs.MotionBlur.png", new IconSet (PintaCore.Resources.GetIcon ("Menu.Effects.Blurs.MotionBlur.png")));
 			fact.Add ("Menu.Effects.Blurs.RadialBlur.png", new IconSet (PintaCore.Resources.GetIcon ("Menu.Effects.Blurs.RadialBlur.png")));
+			fact.Add ("Menu.Effects.Blurs.SurfaceBlur.png", new IconSet (PintaCore.Resources.GetIcon ("Menu.Effects.Blurs.SurfaceBlur.png")));
+			fact.Add ("Menu.Effects.Blurs.Unfocus.png", new IconSet (PintaCore.Resources.GetIcon ("Menu.Effects.Blurs.Unfocus.png")));
+			fact.Add ("Menu.Effects.Blurs.ZoomBlur.png", new IconSet (PintaCore.Resources.GetIcon ("Menu.Effects.Blurs.ZoomBlur.png")));
 			fact.Add ("Menu.Effects.Distort.Bulge.png", new IconSet (PintaCore.Resources.GetIcon ("Menu.Effects.Distort.Bulge.png")));
 			fact.Add ("Menu.Effects.Distort.Dents.png", new IconSet (PintaCore.Resources.GetIcon ("Menu.Effects.Distort.Dents.png")));
 			fact.Add ("Menu.Effects.Distort.PolarInversion.png", new IconSet (PintaCore.Resources.GetIcon ("Menu.Effects.Distort.PolarInversion.png")));
-			fact.Add ("Menu.Effects.Blurs.SurfaceBlur.png", new IconSet (PintaCore.Resources.GetIcon ("Menu.Effects.Blurs.SurfaceBlur.png")));
-			fact.Add ("Menu.Effects.Blurs.Unfocus.png", new IconSet (PintaCore.Resources.GetIcon ("Menu.Effects.Blurs.Unfocus.png")));
-			fact.Add ("Menu.Effects.Blurs.ZoomBlur.png", new IconSet (PintaCore.Resources.GetIcon ("Menu.Effects.Blurs.ZoomBlur.png")));
 			fact.Add ("Menu.Effects.Distort.Twist.png", new IconSet (PintaCore.Resources.GetIcon ("Menu.Effects.Distort.Twist.png")));
 			fact.Add ("Menu.Effects.Distort.Tile.png", new IconSet (PintaCore.Resources.GetIcon ("Menu.Effects.Distort.Tile.png")));
 			fact.Add ("Menu.Effects.Distort.FrostedGlass.png", new IconSet (PintaCore.Resources.GetIcon ("Menu.Effects.Distort.FrostedGlass.png")));
@@ -101,22 +98,17 @@
 			fact.Add ("Menu.Effects.Render.Clouds.png", new IconSet (PintaCore.Resources.GetIcon ("Menu.Effects.Render.Clouds.png")));
 			fact.Add ("Menu.Effects.Render.JuliaFractal.png", new IconSet (PintaCore.Resources.GetIcon ("Menu.Effects.Render.JuliaFractal.png")));
 			fact.Add ("Menu.Effects.Render.MandelbrotFractal.png", new IconSet (PintaCore.Resources.GetIcon ("Menu.Effects.Render.MandelbrotFractal.png")));
-			fact.Add ("Menu.Effects.Stylize.EdgeDetect.png", new IconSet (PintaCore.Resources.GetIcon ("Menu.Effects.Stylize.EdgeDetect.png")));
-<<<<<<< HEAD
 			fact.Add ("Menu.Effects.Noise.AddNoise.png", new IconSet (PintaCore.Resources.GetIcon ("Menu.Effects.Noise.AddNoise.png")));
 			fact.Add ("Menu.Effects.Noise.Median.png", new IconSet (PintaCore.Resources.GetIcon ("Menu.Effects.Noise.Median.png")));
 			fact.Add ("Menu.Effects.Noise.ReduceNoise.png", new IconSet (PintaCore.Resources.GetIcon ("Menu.Effects.Noise.ReduceNoise.png")));
-			fact.Add ("Menu.Effects.Stylize.Outline.png", new IconSet (PintaCore.Resources.GetIcon ("Menu.Effects.Stylize.Outline.png")));
-			
-=======
+			fact.Add ("Menu.Effects.Stylize.EdgeDetect.png", new IconSet (PintaCore.Resources.GetIcon ("Menu.Effects.Stylize.EdgeDetect.png")));
 			fact.Add ("Menu.Effects.Stylize.Relief.png", new IconSet (PintaCore.Resources.GetIcon ("Menu.Effects.Stylize.Relief.png")));
 			fact.Add ("Menu.Effects.Stylize.Emboss.png", new IconSet (PintaCore.Resources.GetIcon ("Menu.Effects.Stylize.Emboss.png")));
-
->>>>>>> 5fa4965d
+			fact.Add ("Menu.Effects.Stylize.Outline.png", new IconSet (PintaCore.Resources.GetIcon ("Menu.Effects.Stylize.Outline.png")));
+			
 			fact.AddDefault ();
 			
 			// Submenus
-<<<<<<< HEAD
 			Artistic = new Gtk.Action ("Artistic", Mono.Unix.Catalog.GetString ("Artistic"), null, null);
 			Blurs = new Gtk.Action ("Blurs", Mono.Unix.Catalog.GetString ("Blurs"), null, null);
 			Distort = new Gtk.Action ("Distort", Mono.Unix.Catalog.GetString ("Distort"), null, null);
@@ -124,7 +116,6 @@
 			Photo = new Gtk.Action ("Photo", Mono.Unix.Catalog.GetString ("Photo"), null, null);
 			Render = new Gtk.Action ("Render", Mono.Unix.Catalog.GetString ("Render"), null, null);
 			Stylize = new Gtk.Action ("Stylize", Mono.Unix.Catalog.GetString ("Stylize"), null, null);
-			
 			
 			// Menu items
 			InkSketch = new Gtk.Action ("InkSketch", Mono.Unix.Catalog.GetString ("Ink Sketch..."), null, "Menu.Effects.Artistic.InkSketch.png");
@@ -138,34 +129,13 @@
 			Glow = new Gtk.Action ("Glow", Mono.Unix.Catalog.GetString ("Glow..."), null, "Menu.Effects.Photo.Glow.png");
 			RadialBlur = new Gtk.Action ("RadialBlur", Mono.Unix.Catalog.GetString ("Radial Blur..."), null, "Menu.Effects.Blurs.RadialBlur.png");
 			Bulge = new Gtk.Action ("Bulge", Mono.Unix.Catalog.GetString ("Bulge..."), null, "Menu.Effects.Distort.Bulge.png");
-			Dents = new Gtk.Action ("Dents", Mono.Unix.Catalog.GetString ("Dents..."), null, "Menu.Effects.Distort.Dents.png");
-			PolarInversion = new Gtk.Action ("PolarInversion", Mono.Unix.Catalog.GetString ("Polar Inversion..."), null, "Menu.Effects.Distort.PolarInversion.png");
-			MotionBlur = new Gtk.Action ("MotionBlur", Mono.Unix.Catalog.GetString ("Motion Blur..."), null, "Menu.Effects.Blurs.MotionBlur.png");
-=======
-		    Artistic = new Gtk.Action ("Artistic", Mono.Unix.Catalog.GetString ("Artistic"), null, null);
-		    Blurs = new Gtk.Action ("Blurs", Mono.Unix.Catalog.GetString ("Blurs"), null, null);
-		    Distort = new Gtk.Action ("Distort", Mono.Unix.Catalog.GetString ("Distort"), null, null);
-		    Noise = new Gtk.Action ("Noise", Mono.Unix.Catalog.GetString ("Noise"), null, null);
-		    Photo = new Gtk.Action ("Photo", Mono.Unix.Catalog.GetString ("Photo"), null, null);
-		    Render = new Gtk.Action ("Render", Mono.Unix.Catalog.GetString ("Render"), null, null);
-		    Stylize = new Gtk.Action ("Stylize", Mono.Unix.Catalog.GetString ("Stylize"), null, null);
-
-			Noise.Visible = false;
-		    Render.Visible = false;
-
-			// Menu items
-		    InkSketch = new Gtk.Action ("InkSketch", Mono.Unix.Catalog.GetString ("Ink Sketch..."), null, "Menu.Effects.Artistic.InkSketch.png");
-		    OilPainting = new Gtk.Action ("OilPainting", Mono.Unix.Catalog.GetString ("Oil Painting..."), null, "Menu.Effects.Artistic.OilPainting.png");
-		    PencilSketch = new Gtk.Action ("PencilSketch", Mono.Unix.Catalog.GetString ("Pencil Sketch..."), null, "Menu.Effects.Artistic.PencilSketch.png");
-		    Fragment = new Gtk.Action ("Fragment", Mono.Unix.Catalog.GetString ("Fragment..."), null, "Menu.Effects.Blurs.Fragment.png");
-		    GaussianBlur = new Gtk.Action ("GaussianBlur", Mono.Unix.Catalog.GetString ("Gaussian Blur..."), null, "Menu.Effects.Blurs.GaussianBlur.png");
-		    RadialBlur = new Gtk.Action ("RadialBlur", Mono.Unix.Catalog.GetString ("Radial Blur..."), null, "Menu.Effects.Blurs.RadialBlur.png");
-		    MotionBlur = new Gtk.Action ("MotionBlur", Mono.Unix.Catalog.GetString ("Motion Blur..."), null, "Menu.Effects.Blurs.MotionBlur.png");
 			Twist = new Gtk.Action ("Twist", Mono.Unix.Catalog.GetString ("Twist..."), null, "Menu.Effects.Distort.Twist.png");
 			Tile = new Gtk.Action ("Tile", Mono.Unix.Catalog.GetString ("Tile Reflection..."), null, "Menu.Effects.Distort.Tile.png");
 			FrostedGlass = new Gtk.Action ("FrostedGlass", Mono.Unix.Catalog.GetString ("Frosted Glass..."), null, "Menu.Effects.Distort.FrostedGlass.png");
 			Pixelate = new Gtk.Action ("Pixelate", Mono.Unix.Catalog.GetString ("Pixelate..."), null, "Menu.Effects.Distort.Pixelate.png");
->>>>>>> 5fa4965d
+			Dents = new Gtk.Action ("Dents", Mono.Unix.Catalog.GetString ("Dents..."), null, "Menu.Effects.Distort.Dents.png");
+			PolarInversion = new Gtk.Action ("PolarInversion", Mono.Unix.Catalog.GetString ("Polar Inversion..."), null, "Menu.Effects.Distort.PolarInversion.png");
+			MotionBlur = new Gtk.Action ("MotionBlur", Mono.Unix.Catalog.GetString ("Motion Blur..."), null, "Menu.Effects.Blurs.MotionBlur.png");
 			Glow = new Gtk.Action ("Glow", Mono.Unix.Catalog.GetString ("Glow..."), null, "Menu.Effects.Photo.Glow.png");
 			RedEyeRemove = new Gtk.Action ("RedEyeRemove", Mono.Unix.Catalog.GetString ("Red Eye Removal..."), null, "Menu.Effects.Photo.RedEyeRemove.png");
 			Sharpen = new Gtk.Action ("Sharpen", Mono.Unix.Catalog.GetString ("Sharpen..."), null, "Menu.Effects.Photo.Sharpen.png");
@@ -174,69 +144,49 @@
 			JuliaFractal = new Gtk.Action ("Julia Fractal", Mono.Unix.Catalog.GetString ("Julia Fractal..."), null, "Menu.Effects.Render.JuliaFractal.png");
 			MandelbrotFractal = new Gtk.Action ("Mandelbrot Fractal", Mono.Unix.Catalog.GetString ("Mandelbrot Factal..."), null, "Menu.Effects.Render.MandelbrotFractal.png");
 			EdgeDetect = new Gtk.Action ("EdgeDetect", Mono.Unix.Catalog.GetString ("Edge Detect..."), null, "Menu.Effects.Stylize.EdgeDetect.png");
-<<<<<<< HEAD
 			AddNoise = new Gtk.Action ("AddNoise", Mono.Unix.Catalog.GetString ("Add Noise..."), null, "Menu.Effects.Noise.AddNoise.png");
 			Median = new Gtk.Action ("Median", Mono.Unix.Catalog.GetString ("Median..."), null, "Menu.Effects.Noise.Median.png");
+			Relief = new Gtk.Action ("Relief", Mono.Unix.Catalog.GetString ("Relief..."), null, "Menu.Effects.Stylize.Relief.png");
+			Emboss = new Gtk.Action ("Emboss", Mono.Unix.Catalog.GetString ("Emboss..."), null, "Menu.Effects.Stylize.Emboss.png");
 			ReduceNoise = new Gtk.Action ("ReduceNoise", Mono.Unix.Catalog.GetString ("Reduce Noise..."), null, "Menu.Effects.Noise.ReduceNoise.png");
 			Outline = new Gtk.Action ("Outline", Mono.Unix.Catalog.GetString ("Outline..."), null, "Menu.Effects.Stylize.Outline.png");
-=======
-			Relief = new Gtk.Action ("Relief", Mono.Unix.Catalog.GetString ("Relief..."), null, "Menu.Effects.Stylize.Relief.png");
-			Emboss = new Gtk.Action ("Emboss", Mono.Unix.Catalog.GetString ("Emboss..."), null, "Menu.Effects.Stylize.Emboss.png");
->>>>>>> 5fa4965d
 		}
 
 		#region Initialization
 		public void CreateMainMenu (Gtk.Menu menu)
 		{
-<<<<<<< HEAD
-			menu.Remove (menu.Children[1]);
-			
-=======
 		    menu.Remove (menu.Children[1]);
-
->>>>>>> 5fa4965d
+			
 			// Create Submenus
-		    Menu artistic_sub_menu = (Menu)menu.AppendItem (Artistic.CreateSubMenuItem ()).Submenu;
-		    Menu blur_sub_menu = (Menu)menu.AppendItem (Blurs.CreateSubMenuItem ()).Submenu;
-		    Menu distort_sub_menu = (Menu)menu.AppendItem (Distort.CreateSubMenuItem ()).Submenu;
-		    Menu noise_sub_menu = (Menu)menu.AppendItem (Noise.CreateSubMenuItem ()).Submenu;
-		    Menu photo_sub_menu = (Menu)menu.AppendItem (Photo.CreateSubMenuItem ()).Submenu;
-		    Menu render_sub_menu = (Menu)menu.AppendItem (Render.CreateSubMenuItem ()).Submenu;
-		    Menu stylize_sub_menu = (Menu)menu.AppendItem (Stylize.CreateSubMenuItem ()).Submenu;
+			Menu artistic_sub_menu = (Menu)menu.AppendItem (Artistic.CreateSubMenuItem ()).Submenu;
+			Menu blur_sub_menu = (Menu)menu.AppendItem (Blurs.CreateSubMenuItem ()).Submenu;
+			Menu distort_sub_menu = (Menu)menu.AppendItem (Distort.CreateSubMenuItem ()).Submenu;
+			Menu noise_sub_menu = (Menu)menu.AppendItem (Noise.CreateSubMenuItem ()).Submenu;
+			Menu photo_sub_menu = (Menu)menu.AppendItem (Photo.CreateSubMenuItem ()).Submenu;
+			Menu render_sub_menu = (Menu)menu.AppendItem (Render.CreateSubMenuItem ()).Submenu;
+			Menu stylize_sub_menu = (Menu)menu.AppendItem (Stylize.CreateSubMenuItem ()).Submenu;
 		 
 			// Create menu items
-		    artistic_sub_menu.Append (InkSketch.CreateMenuItem ());
-		    artistic_sub_menu.Append (OilPainting.CreateMenuItem ());
-		    artistic_sub_menu.Append (PencilSketch.CreateMenuItem ());
+			artistic_sub_menu.Append (InkSketch.CreateMenuItem ());
+			artistic_sub_menu.Append (OilPainting.CreateMenuItem ());
+			artistic_sub_menu.Append (PencilSketch.CreateMenuItem ());
 		 
 			blur_sub_menu.Append (Fragment.CreateMenuItem ());
-<<<<<<< HEAD
 			blur_sub_menu.Append (GaussianBlur.CreateMenuItem ());
-			
 			blur_sub_menu.Append (SurfaceBlur.CreateMenuItem ());
 			blur_sub_menu.Append (Unfocus.CreateMenuItem ());
 			blur_sub_menu.Append (ZoomBlur.CreateMenuItem ());
-			
 			blur_sub_menu.Append (RadialBlur.CreateMenuItem ());
 			blur_sub_menu.Append (MotionBlur.CreateMenuItem ());
 			
+			distort_sub_menu.Append (Twist.CreateMenuItem ());
+			distort_sub_menu.Append (Tile.CreateMenuItem ());
+			distort_sub_menu.Append (Pixelate.CreateMenuItem ());
+			distort_sub_menu.Append (FrostedGlass.CreateMenuItem ());
 			distort_sub_menu.Append (Bulge.CreateMenuItem ());
 			distort_sub_menu.Append (Dents.CreateMenuItem ());
 			distort_sub_menu.Append (PolarInversion.CreateMenuItem ());
 			
-=======
-		    blur_sub_menu.Append (GaussianBlur.CreateMenuItem ());
-		    blur_sub_menu.Append (RadialBlur.CreateMenuItem ());
-		    blur_sub_menu.Append (MotionBlur.CreateMenuItem ());
-
-			distort_sub_menu.Append (Twist.CreateMenuItem ());
-
-            distort_sub_menu.Append (Tile.CreateMenuItem ());
-
-            distort_sub_menu.Append (Pixelate.CreateMenuItem ());
-            distort_sub_menu.Append (FrostedGlass.CreateMenuItem ());
-
->>>>>>> 5fa4965d
 			photo_sub_menu.Append (Glow.CreateMenuItem ());
 			photo_sub_menu.Append (RedEyeRemove.CreateMenuItem ());
 			photo_sub_menu.Append (Sharpen.CreateMenuItem ());
@@ -246,18 +196,14 @@
 			render_sub_menu.Append (JuliaFractal.CreateMenuItem ());
 			render_sub_menu.Append (MandelbrotFractal.CreateMenuItem ());
 			
-			stylize_sub_menu.Append (EdgeDetect.CreateMenuItem ());
-<<<<<<< HEAD
-			
 			noise_sub_menu.Append (AddNoise.CreateMenuItem ());
 			noise_sub_menu.Append (Median.CreateMenuItem ());
 			noise_sub_menu.Append (ReduceNoise.CreateMenuItem ());
-			
-			stylize_sub_menu.Append (Outline.CreateMenuItem ());
-=======
+
+			stylize_sub_menu.Append (EdgeDetect.CreateMenuItem ());
 			stylize_sub_menu.Append (Relief.CreateMenuItem ());
 			stylize_sub_menu.Append (Emboss.CreateMenuItem ());
->>>>>>> 5fa4965d
+			stylize_sub_menu.Append (Outline.CreateMenuItem ());
 		}
 		#endregion
 	}
