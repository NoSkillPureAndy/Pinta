--- conflicted
+++ resolved
@@ -861,7 +861,7 @@
 			return new Gdk.Size (point.X, point.Y);
 		}
 
-		public static ImageSurface Clone (this ImageSurface surf) 
+		public static ImageSurface Clone (this ImageSurface surf)
 		{
 			if (PintaCore.Workspace.HasOpenDocuments)
 				PintaCore.Workspace.ActiveDocument.SignalSurfaceCloned ();
@@ -881,7 +881,6 @@
 			bool ret = false;
 
 			ColorBgra* ptr = (ColorBgra*)surf.DataPtr;
-
 			int width = surf.Width;
 
 			for (int x = 0; x < width; x++)
@@ -1721,27 +1720,6 @@
             }
         }
 
-<<<<<<< HEAD
-
-	/*
-         * CreateImageSurface
-         * Utility function used to create new ImageSurface
-         * The internal creation can fail if the image is too large / not enough memory
-         * This condition is detected and an exception is thrown at the application level
-         */ 
-        public static ImageSurface CreateImageSurface(Cairo.Format format, int width, int height)
-	{
-	    ImageSurface surf = new Cairo.ImageSurface (format, width, height);
-	    if (surf == null || surf.Status == Cairo.Status.NoMemory) 
-	    {
-		throw new OutOfMemoryException ("Unable to allocate memory for Image");
-	    }
-
-            return surf;
-	}
-
-        public enum ExtendedOperators
-=======
 	public static Gdk.Rectangle GetRectangleFromPoints (Point a, Point b, int inflate)
 	{
 		var x = Math.Min (a.X, b.X);
@@ -1974,7 +1952,6 @@
 		}
 
 		public enum ExtendedOperators
->>>>>>> 8bc92d8c
         {
             Clear = 0,
 
