--- conflicted
+++ resolved
@@ -299,14 +299,7 @@
 			notebook.AppendPage (new AboutPintaTabPage (), new Label (Title));
 			notebook.AppendPage (new VersionInformationTabPage (), new Label (Translations.GetString ("Version Info")));
 
-<<<<<<< HEAD
-			this.Resizable = true;
-
-			ShowAll ();
-		}
-=======
 			ContentArea.PackStart (notebook, true, true, 4);
->>>>>>> 8bc92d8c
 
 			AddButton (Gtk.Stock.Close, (int)ResponseType.Close);
 
