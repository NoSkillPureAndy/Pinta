// 
// ResizeCanvasDialog.cs
//  
// Author:
//       Jonathan Pobst <monkey@jpobst.com>
// 
// Copyright (c) 2010 Jonathan Pobst
// 
// Permission is hereby granted, free of charge, to any person obtaining a copy
// of this software and associated documentation files (the "Software"), to deal
// in the Software without restriction, including without limitation the rights
// to use, copy, modify, merge, publish, distribute, sublicense, and/or sell
// copies of the Software, and to permit persons to whom the Software is
// furnished to do so, subject to the following conditions:
// 
// The above copyright notice and this permission notice shall be included in
// all copies or substantial portions of the Software.
// 
// THE SOFTWARE IS PROVIDED "AS IS", WITHOUT WARRANTY OF ANY KIND, EXPRESS OR
// IMPLIED, INCLUDING BUT NOT LIMITED TO THE WARRANTIES OF MERCHANTABILITY,
// FITNESS FOR A PARTICULAR PURPOSE AND NONINFRINGEMENT. IN NO EVENT SHALL THE
// AUTHORS OR COPYRIGHT HOLDERS BE LIABLE FOR ANY CLAIM, DAMAGES OR OTHER
// LIABILITY, WHETHER IN AN ACTION OF CONTRACT, TORT OR OTHERWISE, ARISING FROM,
// OUT OF OR IN CONNECTION WITH THE SOFTWARE OR THE USE OR OTHER DEALINGS IN
// THE SOFTWARE.

using System;
using Gtk;
using Pinta.Core;

namespace Pinta
{
	public class ResizeCanvasDialog : Dialog
	{
		private RadioButton percentageRadio;
		private RadioButton absoluteRadio;
		private SpinButton percentageSpinner;
		private SpinButton widthSpinner;
		private SpinButton heightSpinner;
		private CheckButton aspectCheckbox;

        private Button NWButton;
        private Button NButton;
        private Button NEButton;
        private Button WButton;
        private Button EButton;
        private Button CenterButton;
        private Button SWButton;
        private Button SButton;
        private Button SEButton;

		private bool value_changing;
		private Anchor anchor;
		
<<<<<<< HEAD
		public ResizeCanvasDialog () : base (Translations.GetString ("Resize Canvas"), PintaCore.Chrome.MainWindow,
		                                     DialogFlags.Modal)
=======
		public ResizeCanvasDialog () : base (Catalog.GetString ("Resize Canvas"), PintaCore.Chrome.MainWindow,
		                                     DialogFlags.Modal,
											 Gtk.Stock.Cancel, Gtk.ResponseType.Cancel,
											 Gtk.Stock.Ok, Gtk.ResponseType.Ok)
>>>>>>> bf684c4d
		{
			Build ();
			
			Icon = PintaCore.Resources.GetIcon ("Menu.Image.CanvasSize.png");

			aspectCheckbox.Active = true;
			
			widthSpinner.Value = PintaCore.Workspace.ImageSize.Width;
			heightSpinner.Value = PintaCore.Workspace.ImageSize.Height;

			percentageRadio.Toggled += new EventHandler (percentageRadio_Toggled);
			absoluteRadio.Toggled += new EventHandler (absoluteRadio_Toggled);
			percentageRadio.Toggle ();

			percentageSpinner.Value = 100;
			percentageSpinner.ValueChanged += new EventHandler (percentageSpinner_ValueChanged);

			widthSpinner.ValueChanged += new EventHandler (widthSpinner_ValueChanged);
			heightSpinner.ValueChanged += new EventHandler (heightSpinner_ValueChanged);
			
			NWButton.Clicked += HandleNWButtonClicked;
			NButton.Clicked += HandleNButtonClicked;
			NEButton.Clicked += HandleNEButtonClicked;
			WButton.Clicked += HandleWButtonClicked;
			CenterButton.Clicked += HandleCenterButtonClicked;
			EButton.Clicked += HandleEButtonClicked;
			SWButton.Clicked += HandleSWButtonClicked;
			SButton.Clicked += HandleSButtonClicked;
			SEButton.Clicked += HandleSEButtonClicked;
			
			SetAnchor (Anchor.Center);
			AlternativeButtonOrder = new int[] { (int) Gtk.ResponseType.Ok, (int) Gtk.ResponseType.Cancel };
			DefaultResponse = Gtk.ResponseType.Ok;

			widthSpinner.ActivatesDefault = true;
			heightSpinner.ActivatesDefault = true;
			percentageSpinner.ActivatesDefault = true;
			percentageSpinner.GrabFocus();
		}

		#region Public Methods
		public void SaveChanges ()
		{
			PintaCore.Workspace.ResizeCanvas (widthSpinner.ValueAsInt, heightSpinner.ValueAsInt, anchor, null);
		}
		#endregion

		#region Private Methods
		private void heightSpinner_ValueChanged (object sender, EventArgs e)
		{
			if (value_changing)
				return;
			
			if (aspectCheckbox.Active) {
				value_changing = true;
				widthSpinner.Value = (int)((heightSpinner.Value * PintaCore.Workspace.ImageSize.Width) / PintaCore.Workspace.ImageSize.Height);
				value_changing = false;
			}
		}

		private void widthSpinner_ValueChanged (object sender, EventArgs e)
		{
			if (value_changing)
				return;
			
			if (aspectCheckbox.Active) {
				value_changing = true;
				heightSpinner.Value = (int)((widthSpinner.Value * PintaCore.Workspace.ImageSize.Height) / PintaCore.Workspace.ImageSize.Width);
				value_changing = false;
			}
		}

		private void percentageSpinner_ValueChanged (object sender, EventArgs e)
		{
			widthSpinner.Value = (int)(PintaCore.Workspace.ImageSize.Width * (percentageSpinner.ValueAsInt / 100f));
			heightSpinner.Value = (int)(PintaCore.Workspace.ImageSize.Height * (percentageSpinner.ValueAsInt / 100f));
		}

		private void absoluteRadio_Toggled (object sender, EventArgs e)
		{
			RadioToggle ();
		}

		private void percentageRadio_Toggled (object sender, EventArgs e)
		{
			RadioToggle ();
		}

		private void RadioToggle ()
		{
			if (percentageRadio.Active) {
				percentageSpinner.Sensitive = true;
				
				widthSpinner.Sensitive = false;
				heightSpinner.Sensitive = false;
				aspectCheckbox.Sensitive = false;
			} else {
				percentageSpinner.Sensitive = false;
				
				widthSpinner.Sensitive = true;
				heightSpinner.Sensitive = true;
				aspectCheckbox.Sensitive = true;
			}
		}

		private void HandleSEButtonClicked (object sender, EventArgs e)
		{
			SetAnchor (Anchor.SE);
		}

		private void HandleSButtonClicked (object sender, EventArgs e)
		{
			SetAnchor (Anchor.S);
		}

		private void HandleSWButtonClicked (object sender, EventArgs e)
		{
			SetAnchor (Anchor.SW);
		}

		private void HandleEButtonClicked (object sender, EventArgs e)
		{
			SetAnchor (Anchor.E);
		}

		private void HandleCenterButtonClicked (object sender, EventArgs e)
		{
			SetAnchor (Anchor.Center);
		}

		private void HandleWButtonClicked (object sender, EventArgs e)
		{
			SetAnchor (Anchor.W);
		}

		private void HandleNEButtonClicked (object sender, EventArgs e)
		{
			SetAnchor (Anchor.NE);
		}

		private void HandleNButtonClicked (object sender, EventArgs e)
		{
			SetAnchor (Anchor.N);
		}

		private void HandleNWButtonClicked (object sender, EventArgs e)
		{
			SetAnchor (Anchor.NW);
		}
		
		private void SetAnchor (Anchor anchor)
		{
			this.anchor = anchor;
			
			NWButton.Image = null;
			NButton.Image = null;
			NEButton.Image = null;
			WButton.Image = null;
			EButton.Image = null;
			CenterButton.Image = null;
			SWButton.Image = null;
			SButton.Image = null;
			SEButton.Image = null;
			
			switch (anchor) {
				
			case Anchor.NW:
				NWButton.Image = new Gtk.Image (PintaCore.Resources.GetIcon ("ResizeCanvas.Image.png"));
				NButton.Image = new Gtk.Image (PintaCore.Resources.GetIcon ("ResizeCanvas.RightArrow.png"));
				WButton.Image = new Gtk.Image (PintaCore.Resources.GetIcon ("ResizeCanvas.DownArrow.png"));
				CenterButton.Image = new Gtk.Image (PintaCore.Resources.GetIcon ("ResizeCanvas.SouthEast.png"));
				break;
			
			case Anchor.N:
				NWButton.Image = new Gtk.Image (PintaCore.Resources.GetIcon ("ResizeCanvas.LeftArrow.png"));
				NButton.Image = new Gtk.Image (PintaCore.Resources.GetIcon ("ResizeCanvas.Image.png"));
				NEButton.Image = new Gtk.Image (PintaCore.Resources.GetIcon ("ResizeCanvas.RightArrow.png"));
				WButton.Image = new Gtk.Image (PintaCore.Resources.GetIcon ("ResizeCanvas.SouthWest.png"));
				EButton.Image = new Gtk.Image (PintaCore.Resources.GetIcon ("ResizeCanvas.SouthEast.png"));
				CenterButton.Image = new Gtk.Image (PintaCore.Resources.GetIcon ("ResizeCanvas.DownArrow.png"));
				break;			

			case Anchor.NE:
				NEButton.Image = new Gtk.Image (PintaCore.Resources.GetIcon ("ResizeCanvas.Image.png"));
				NButton.Image = new Gtk.Image (PintaCore.Resources.GetIcon ("ResizeCanvas.LeftArrow.png"));
				EButton.Image = new Gtk.Image (PintaCore.Resources.GetIcon ("ResizeCanvas.DownArrow.png"));
				CenterButton.Image = new Gtk.Image (PintaCore.Resources.GetIcon ("ResizeCanvas.SouthWest.png"));
				break;
				
			case Anchor.W:
				NWButton.Image = new Gtk.Image (PintaCore.Resources.GetIcon ("ResizeCanvas.UpArrow.png"));
				NButton.Image = new Gtk.Image (PintaCore.Resources.GetIcon ("ResizeCanvas.NorthEast.png"));
				SWButton.Image = new Gtk.Image (PintaCore.Resources.GetIcon ("ResizeCanvas.DownArrow.png"));
				WButton.Image = new Gtk.Image (PintaCore.Resources.GetIcon ("ResizeCanvas.Image.png"));
				SButton.Image = new Gtk.Image (PintaCore.Resources.GetIcon ("ResizeCanvas.SouthEast.png"));
				CenterButton.Image = new Gtk.Image (PintaCore.Resources.GetIcon ("ResizeCanvas.RightArrow.png"));
				break;

			case Anchor.Center:
				NWButton.Image = new Gtk.Image (PintaCore.Resources.GetIcon ("ResizeCanvas.NorthWest.png"));
				NButton.Image = new Gtk.Image (PintaCore.Resources.GetIcon ("ResizeCanvas.UpArrow.png"));
				NEButton.Image = new Gtk.Image (PintaCore.Resources.GetIcon ("ResizeCanvas.NorthEast.png"));
				WButton.Image = new Gtk.Image (PintaCore.Resources.GetIcon ("ResizeCanvas.LeftArrow.png"));
				EButton.Image = new Gtk.Image (PintaCore.Resources.GetIcon ("ResizeCanvas.RightArrow.png"));
				SWButton.Image = new Gtk.Image (PintaCore.Resources.GetIcon ("ResizeCanvas.SouthWest.png"));
				SButton.Image = new Gtk.Image (PintaCore.Resources.GetIcon ("ResizeCanvas.DownArrow.png"));
				SEButton.Image = new Gtk.Image (PintaCore.Resources.GetIcon ("ResizeCanvas.SouthEast.png"));
				CenterButton.Image = new Gtk.Image (PintaCore.Resources.GetIcon ("ResizeCanvas.Image.png"));
				break;
			
			case Anchor.E:
				NEButton.Image = new Gtk.Image (PintaCore.Resources.GetIcon ("ResizeCanvas.UpArrow.png"));
				NButton.Image = new Gtk.Image (PintaCore.Resources.GetIcon ("ResizeCanvas.NorthWest.png"));
				SEButton.Image = new Gtk.Image (PintaCore.Resources.GetIcon ("ResizeCanvas.DownArrow.png"));
				EButton.Image = new Gtk.Image (PintaCore.Resources.GetIcon ("ResizeCanvas.Image.png"));
				SButton.Image = new Gtk.Image (PintaCore.Resources.GetIcon ("ResizeCanvas.SouthWest.png"));
				CenterButton.Image = new Gtk.Image (PintaCore.Resources.GetIcon ("ResizeCanvas.LeftArrow.png"));
				break;
				
			case Anchor.SW:
				SWButton.Image = new Gtk.Image (PintaCore.Resources.GetIcon ("ResizeCanvas.Image.png"));
				SButton.Image = new Gtk.Image (PintaCore.Resources.GetIcon ("ResizeCanvas.RightArrow.png"));
				WButton.Image = new Gtk.Image (PintaCore.Resources.GetIcon ("ResizeCanvas.UpArrow.png"));
				CenterButton.Image = new Gtk.Image (PintaCore.Resources.GetIcon ("ResizeCanvas.NorthEast.png"));
				break;
			
			case Anchor.S:
				SWButton.Image = new Gtk.Image (PintaCore.Resources.GetIcon ("ResizeCanvas.LeftArrow.png"));
				SButton.Image = new Gtk.Image (PintaCore.Resources.GetIcon ("ResizeCanvas.Image.png"));
				SEButton.Image = new Gtk.Image (PintaCore.Resources.GetIcon ("ResizeCanvas.RightArrow.png"));
				WButton.Image = new Gtk.Image (PintaCore.Resources.GetIcon ("ResizeCanvas.NorthWest.png"));
				EButton.Image = new Gtk.Image (PintaCore.Resources.GetIcon ("ResizeCanvas.NorthEast.png"));
				CenterButton.Image = new Gtk.Image (PintaCore.Resources.GetIcon ("ResizeCanvas.UpArrow.png"));
				break;			

			case Anchor.SE:
				SEButton.Image = new Gtk.Image (PintaCore.Resources.GetIcon ("ResizeCanvas.Image.png"));
				SButton.Image = new Gtk.Image (PintaCore.Resources.GetIcon ("ResizeCanvas.LeftArrow.png"));
				EButton.Image = new Gtk.Image (PintaCore.Resources.GetIcon ("ResizeCanvas.UpArrow.png"));
				CenterButton.Image = new Gtk.Image (PintaCore.Resources.GetIcon ("ResizeCanvas.NorthWest.png"));
				break;
			}
		}

		private void Build()
        {
			Icon = PintaCore.Resources.GetIcon ("Menu.Image.CanvasSize.png");

			WindowPosition = WindowPosition.CenterOnParent;

			DefaultWidth = 300;
			DefaultHeight = 200;

			percentageRadio = new RadioButton (Catalog.GetString ("By percentage:"));
			absoluteRadio = new RadioButton (percentageRadio, Catalog.GetString ("By absolute size:"));

			percentageSpinner = new SpinButton (1, 1000, 1);
			widthSpinner = new SpinButton (1, 10000, 1);
			heightSpinner = new SpinButton (1, 10000, 1);

			aspectCheckbox = new CheckButton (Catalog.GetString ("Maintain aspect ratio"));

			const int spacing = 6;
			var main_vbox = new VBox () { Spacing = spacing, BorderWidth = 12 };

			var hbox_percent = new HBox () { Spacing = spacing };
			hbox_percent.PackStart (percentageRadio, true, true, 0);
			hbox_percent.PackStart (percentageSpinner, false, false, 0);
			hbox_percent.PackEnd (new Label ("%"), false, false, 0);
			main_vbox.PackStart (hbox_percent, false, false, 0);

			main_vbox.PackStart (absoluteRadio, false, false, 0);

			var hbox_width = new HBox () { Spacing = spacing };
			hbox_width.PackStart (new Label (Catalog.GetString ("Width:")), false, false, 0);
			hbox_width.PackStart (widthSpinner, false, false, 0);
			hbox_width.PackStart (new Label (Catalog.GetString ("pixels")), false, false, 0);
			main_vbox.PackStart (hbox_width, false, false, 0);

			var hbox_height = new HBox () { Spacing = spacing };
			hbox_height.PackStart (new Label (Catalog.GetString ("Height:")), false, false, 0);
			hbox_height.PackStart (heightSpinner, false, false, 0);
			hbox_height.PackStart (new Label (Catalog.GetString ("pixels")), false, false, 0);
			main_vbox.PackStart (hbox_height, false, false, 0);

			main_vbox.PackStart (aspectCheckbox, false, false, 0);
			main_vbox.PackStart (new HSeparator (), false, false, 0);

			var align_label = new Label (Catalog.GetString ("Anchor:")) { Xalign = 0 };
			main_vbox.PackStart (align_label, false, false, 0);

			NWButton = CreateAnchorButton ();
			NButton = CreateAnchorButton ();
			NEButton = CreateAnchorButton ();
			WButton = CreateAnchorButton ();
			EButton = CreateAnchorButton ();
			CenterButton = CreateAnchorButton ();
			SWButton = CreateAnchorButton ();
			SButton = CreateAnchorButton ();
			SEButton = CreateAnchorButton ();

			var grid = new Table (3, 3, false) { RowSpacing = spacing, ColumnSpacing = spacing };
			grid.Attach (NWButton, 0, 1, 0, 1);
			grid.Attach (NButton, 1, 2, 0, 1);
			grid.Attach (NEButton, 2, 3, 0, 1);
			grid.Attach (WButton, 0, 1, 1, 2);
			grid.Attach (CenterButton, 1, 2, 1, 2);
			grid.Attach (EButton, 2, 3, 1, 2);
			grid.Attach (SWButton, 0, 1, 2, 3);
			grid.Attach (SButton, 1, 2, 2, 3);
			grid.Attach (SEButton, 2, 3, 2, 3);

			var grid_align = new Alignment (0.5f, 0.5f, 0, 0);
			grid_align.Add (grid);

			main_vbox.PackStart (grid_align, false, false, 0);

			VBox.BorderWidth = 2;
			VBox.Add (main_vbox);

			ShowAll ();
		}

		private Button CreateAnchorButton()
        {
			return new Button () { WidthRequest = 30, HeightRequest = 30 };
        }
		#endregion
	}
}
<|MERGE_RESOLUTION|>--- conflicted
+++ resolved
@@ -52,15 +52,10 @@
 		private bool value_changing;
 		private Anchor anchor;
 		
-<<<<<<< HEAD
 		public ResizeCanvasDialog () : base (Translations.GetString ("Resize Canvas"), PintaCore.Chrome.MainWindow,
-		                                     DialogFlags.Modal)
-=======
-		public ResizeCanvasDialog () : base (Catalog.GetString ("Resize Canvas"), PintaCore.Chrome.MainWindow,
 		                                     DialogFlags.Modal,
 											 Gtk.Stock.Cancel, Gtk.ResponseType.Cancel,
 											 Gtk.Stock.Ok, Gtk.ResponseType.Ok)
->>>>>>> bf684c4d
 		{
 			Build ();
 			
