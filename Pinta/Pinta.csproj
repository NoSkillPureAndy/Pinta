--- conflicted
+++ resolved
@@ -104,16 +104,13 @@
     <Compile Include="ConfigurableEffects\RadialBlurEffect.cs" />
     <Compile Include="ConfigurableEffects\MotionBlurEffect.cs" />
     <Compile Include="ConfigurableEffects\FragmentEffect.cs" />
-<<<<<<< HEAD
     <Compile Include="ConfigurableEffects\ZoomBlurEffect.cs" />
     <Compile Include="ConfigurableEffects\CloudsEffect.cs" />
     <Compile Include="ConfigurableEffects\JuliaFractalEffect.cs" />
     <Compile Include="ConfigurableEffects\MandelbrotFractalEffect.cs" />
-=======
     <Compile Include="ConfigurableEffects\EffectHelper.cs" />
     <Compile Include="gtk-gui\Pinta.ProgressDialog.cs" />
     <Compile Include="Dialogs\ProgressDialog.cs" />
->>>>>>> fe66764a
   </ItemGroup>
   <Import Project="$(MSBuildBinPath)\Microsoft.CSharp.targets" />
   <ItemGroup>
