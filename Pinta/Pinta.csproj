﻿<?xml version="1.0" encoding="utf-8"?>
<Project DefaultTargets="Build" ToolsVersion="3.5" xmlns="http://schemas.microsoft.com/developer/msbuild/2003">
  <PropertyGroup>
    <Configuration Condition=" '$(Configuration)' == '' ">Debug</Configuration>
    <Platform Condition=" '$(Platform)' == '' ">x86</Platform>
    <ProductVersion>9.0.30729</ProductVersion>
    <SchemaVersion>2.0</SchemaVersion>
    <ProjectGuid>{E00F5D85-87B7-4A7A-8F0F-39EF763DFFD0}</ProjectGuid>
    <OutputType>WinExe</OutputType>
    <RootNamespace>Pinta</RootNamespace>
    <AssemblyName>Pinta</AssemblyName>
    <TargetFrameworkVersion>v3.5</TargetFrameworkVersion>
  </PropertyGroup>
  <PropertyGroup Condition=" '$(Configuration)|$(Platform)' == 'Debug|x86' ">
    <DebugSymbols>true</DebugSymbols>
    <DebugType>full</DebugType>
    <Optimize>false</Optimize>
    <OutputPath>..\bin</OutputPath>
    <DefineConstants>DEBUG</DefineConstants>
    <ErrorReport>prompt</ErrorReport>
    <WarningLevel>4</WarningLevel>
    <PlatformTarget>x86</PlatformTarget>
    <AllowUnsafeBlocks>true</AllowUnsafeBlocks>
    <EnvironmentVariables>
      <EnvironmentVariables>
        <Variable name="GDK_NATIVE_WINDOWS" value="1" />
      </EnvironmentVariables>
    </EnvironmentVariables>
  </PropertyGroup>
  <PropertyGroup Condition=" '$(Configuration)|$(Platform)' == 'Release|x86' ">
    <DebugType>none</DebugType>
    <Optimize>false</Optimize>
    <OutputPath>..\bin</OutputPath>
    <ErrorReport>prompt</ErrorReport>
    <WarningLevel>4</WarningLevel>
    <PlatformTarget>x86</PlatformTarget>
    <AllowUnsafeBlocks>true</AllowUnsafeBlocks>
  </PropertyGroup>
  <ItemGroup>
    <Reference Include="atk-sharp, Version=2.12.0.0, Culture=neutral, PublicKeyToken=35e10195dab3c99f" />
    <Reference Include="System" />
    <Reference Include="gtk-sharp, Version=2.12.0.0, Culture=neutral, PublicKeyToken=35e10195dab3c99f" />
    <Reference Include="gdk-sharp, Version=2.12.0.0, Culture=neutral, PublicKeyToken=35e10195dab3c99f" />
    <Reference Include="glib-sharp, Version=2.12.0.0, Culture=neutral, PublicKeyToken=35e10195dab3c99f" />
    <Reference Include="System.Core">
    </Reference>
    <Reference Include="Mono.Posix" />
    <Reference Include="Mono.Cairo" />
    <Reference Include="libstetic, Version=0.0.0.0, Culture=neutral, PublicKeyToken=null">
      <SpecificVersion>False</SpecificVersion>
      <HintPath>..\..\..\..\opt\mono\lib\monodevelop\AddIns\MonoDevelop.GtkCore\libstetic.dll</HintPath>
    </Reference>
  </ItemGroup>
  <ItemGroup>
    <EmbeddedResource Include="gtk-gui\gui.stetic">
      <LogicalName>gui.stetic</LogicalName>
    </EmbeddedResource>
  </ItemGroup>
  <ItemGroup>
    <Compile Include="ConfigurableEffects\BrightnessContrastEffect.cs" />
    <Compile Include="ConfigurableEffects\GaussianBlurEffect.cs">
      <SubType>Code</SubType>
    </Compile>
    <Compile Include="ConfigurableEffects\HueSaturationEffect.cs" />
    <Compile Include="ConfigurableEffects\PosterizeEffect.cs" />
    <Compile Include="Dialogs\PosterizeDialog.cs" />
    <Compile Include="gtk-gui\generated.cs" />
    <Compile Include="gtk-gui\Pinta.HScaleSpinButtonWidget.cs" />
    <Compile Include="gtk-gui\Pinta.PosterizeDialog.cs" />
    <Compile Include="MainWindow.cs" />
    <Compile Include="Main.cs" />
    <Compile Include="AssemblyInfo.cs" />
    <Compile Include="gtk-gui\Pinta.MainWindow.cs" />
    <Compile Include="Widgets\CellRendererSurface.cs" />
    <Compile Include="Widgets\ColorPaletteWidget.cs" />
    <Compile Include="Widgets\HScaleSpinButtonWidget.cs" />
    <Compile Include="Widgets\LayersListWidget.cs" />
    <Compile Include="Dialogs\NewImageDialog.cs" />
    <Compile Include="gtk-gui\Pinta.NewImageDialog.cs" />
    <Compile Include="DialogHandlers.cs" />
    <Compile Include="Dialogs\LayerPropertiesDialog.cs" />
    <Compile Include="gtk-gui\Pinta.LayerPropertiesDialog.cs" />
    <Compile Include="Dialogs\ResizeImageDialog.cs" />
    <Compile Include="gtk-gui\Pinta.ResizeImageDialog.cs" />
    <Compile Include="Dialogs\ResizeCanvasDialog.cs" />
    <Compile Include="gtk-gui\Pinta.ResizeCanvasDialog.cs" />
<<<<<<< HEAD
    <Compile Include="Dialogs\HueSaturationDialog.cs" />
    <Compile Include="gtk-gui\Pinta.HueSaturationDialog.cs" />
    <Compile Include="Dialogs\CurvesDialog.cs" />
    <Compile Include="ConfigurableEffects\CurvesEffect.cs" />
    <Compile Include="gtk-gui\Pinta.CurvesDialog.cs" />
    <Compile Include="ConfigurableEffects\LevelsEffect.cs" />
    <Compile Include="gtk-gui\Pinta.LevelsDialog.cs" />
    <Compile Include="Widgets\ColorGradientWidget.cs" />
    <Compile Include="gtk-gui\Pinta.ColorGradientWidget.cs" />
    <Compile Include="Widgets\HistogramWidget.cs" />
    <Compile Include="gtk-gui\Pinta.HistogramWidget.cs" />
    <Compile Include="Dialogs\LevelsDialog.cs" />
    <Compile Include="Widgets\ColorPanelWidget.cs" />
    <Compile Include="gtk-gui\Pinta.ColorPanelWidget.cs" />
=======
    <Compile Include="gtk-gui\Pinta.CurvesDialog.cs" />
    <Compile Include="Dialogs\CurvesDialog.cs" />
    <Compile Include="ConfigurableEffects\CurvesEffect.cs" />
    <Compile Include="Platform.cs" />
    <Compile Include="IgeMacMenu.cs" />
>>>>>>> cb7a41dd
  </ItemGroup>
  <Import Project="$(MSBuildBinPath)\Microsoft.CSharp.targets" />
  <ItemGroup>
    <ProjectReference Include="..\Pinta.Core\Pinta.Core.csproj">
      <Project>{30091528-6EC1-40F8-B4BF-8EB41CBE8A8B}</Project>
      <Name>Pinta.Core</Name>
    </ProjectReference>
    <ProjectReference Include="..\Pinta.Resources\Pinta.Resources.csproj">
      <Project>{50AFF341-655E-45EF-83CA-58F8254E4C8B}</Project>
      <Name>Pinta.Resources</Name>
    </ProjectReference>
    <ProjectReference Include="..\Pinta.Gui.Widgets\Pinta.Gui.Widgets.csproj">
      <Project>{83F0C0AD-D587-457C-B72A-1A184D6D76B3}</Project>
      <Name>Pinta.Gui.Widgets</Name>
    </ProjectReference>
  </ItemGroup>
</Project><|MERGE_RESOLUTION|>--- conflicted
+++ resolved
@@ -1,4 +1,4 @@
-﻿<?xml version="1.0" encoding="utf-8"?>
+<?xml version="1.0" encoding="utf-8"?>
 <Project DefaultTargets="Build" ToolsVersion="3.5" xmlns="http://schemas.microsoft.com/developer/msbuild/2003">
   <PropertyGroup>
     <Configuration Condition=" '$(Configuration)' == '' ">Debug</Configuration>
@@ -84,11 +84,6 @@
     <Compile Include="gtk-gui\Pinta.ResizeImageDialog.cs" />
     <Compile Include="Dialogs\ResizeCanvasDialog.cs" />
     <Compile Include="gtk-gui\Pinta.ResizeCanvasDialog.cs" />
-<<<<<<< HEAD
-    <Compile Include="Dialogs\HueSaturationDialog.cs" />
-    <Compile Include="gtk-gui\Pinta.HueSaturationDialog.cs" />
-    <Compile Include="Dialogs\CurvesDialog.cs" />
-    <Compile Include="ConfigurableEffects\CurvesEffect.cs" />
     <Compile Include="gtk-gui\Pinta.CurvesDialog.cs" />
     <Compile Include="ConfigurableEffects\LevelsEffect.cs" />
     <Compile Include="gtk-gui\Pinta.LevelsDialog.cs" />
@@ -99,13 +94,10 @@
     <Compile Include="Dialogs\LevelsDialog.cs" />
     <Compile Include="Widgets\ColorPanelWidget.cs" />
     <Compile Include="gtk-gui\Pinta.ColorPanelWidget.cs" />
-=======
-    <Compile Include="gtk-gui\Pinta.CurvesDialog.cs" />
     <Compile Include="Dialogs\CurvesDialog.cs" />
     <Compile Include="ConfigurableEffects\CurvesEffect.cs" />
     <Compile Include="Platform.cs" />
     <Compile Include="IgeMacMenu.cs" />
->>>>>>> cb7a41dd
   </ItemGroup>
   <Import Project="$(MSBuildBinPath)\Microsoft.CSharp.targets" />
   <ItemGroup>
