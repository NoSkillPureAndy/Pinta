--- conflicted
+++ resolved
@@ -1,49 +1,44 @@
-<Project Sdk="Microsoft.NET.Sdk">
-  <PropertyGroup>
-    <OutputType>WinExe</OutputType>
-    <AllowUnsafeBlocks>true</AllowUnsafeBlocks>
-    <ApplicationIcon>Pinta.ico</ApplicationIcon>
-    <OutputPath>..\bin</OutputPath>
-    <AppendTargetFrameworkToOutputPath>false</AppendTargetFrameworkToOutputPath>
-
-    <!-- Disabled by default as it requires gettext to be installed. -->
-    <BuildTranslations>false</BuildTranslations>
-  </PropertyGroup>
-
-  <ItemGroup>
-<<<<<<< HEAD
-    <PackageReference Include="GtkSharp" Version="3.24.24.38" />
-    <PackageReference Include="Tmds.DBus" Version="0.14.0" />
-=======
-    <PackageReference Include="Tmds.DBus" Version="0.13.0" />
-    <PackageReference Include="GirCore.Adw-1" Version="0.3.0" />
->>>>>>> a02786fa
-  </ItemGroup>
-
-  <ItemGroup>
-    <ProjectReference Include="..\Pinta.Core\Pinta.Core.csproj" />
-    <ProjectReference Include="..\Pinta.Docking\Pinta.Docking.csproj" />
-    <ProjectReference Include="..\Pinta.Gui.Widgets\Pinta.Gui.Widgets.csproj" />
-    <ProjectReference Include="..\Pinta.Resources\Pinta.Resources.csproj" />
-    <!-- TODO-GTK3 remove once addins are supported -->
-    <ProjectReference Include="..\Pinta.Tools\Pinta.Tools.csproj" />
-    <!-- TODO-GTK3 remove once addins are supported -->
-    <ProjectReference Include="..\Pinta.Effects\Pinta.Effects.csproj" />
-  </ItemGroup>
-
-  <!-- Run msgfmt on our translation (po) files -->
-  <ItemGroup>
-    <Translation Include="../po/*.po" />
-  </ItemGroup>
-
-  <Target Name="CompileTranslations" BeforeTargets="Build" Condition="'$(BuildTranslations)' == 'true'" Inputs="@(Translation)" Outputs="$(OutputPath)/locale/%(Translation.Filename)/LC_MESSAGES/pinta.mo">
-
-    <MakeDir Directories="$(OutputPath)/locale/%(Translation.Filename)/LC_MESSAGES" />
-    <Exec Command="msgfmt &quot;%(Translation.FullPath)&quot; -o &quot;$(OutputPath)/locale/%(Translation.Filename)/LC_MESSAGES/pinta.mo&quot;" />
-  </Target>
-
-  <!-- Include the compiled translation files when publishing. -->
-  <Target Name="PublishTranslations" AfterTargets="Publish" Condition="'$(BuildTranslations)' == 'true'">
-    <Copy SourceFiles="$(OutputPath)/locale/%(Translation.Filename)/LC_MESSAGES/pinta.mo" DestinationFiles="$(PublishDir)/locale/%(Translation.Filename)/LC_MESSAGES/pinta.mo" />
-  </Target>
-</Project>
+<Project Sdk="Microsoft.NET.Sdk">
+  <PropertyGroup>
+    <OutputType>WinExe</OutputType>
+    <AllowUnsafeBlocks>true</AllowUnsafeBlocks>
+    <ApplicationIcon>Pinta.ico</ApplicationIcon>
+    <OutputPath>..\bin</OutputPath>
+    <AppendTargetFrameworkToOutputPath>false</AppendTargetFrameworkToOutputPath>
+
+    <!-- Disabled by default as it requires gettext to be installed. -->
+    <BuildTranslations>false</BuildTranslations>
+  </PropertyGroup>
+
+  <ItemGroup>
+    <PackageReference Include="Tmds.DBus" Version="0.14.0" />
+    <PackageReference Include="GirCore.Adw-1" Version="0.3.0" />
+  </ItemGroup>
+
+  <ItemGroup>
+    <ProjectReference Include="..\Pinta.Core\Pinta.Core.csproj" />
+    <ProjectReference Include="..\Pinta.Docking\Pinta.Docking.csproj" />
+    <ProjectReference Include="..\Pinta.Gui.Widgets\Pinta.Gui.Widgets.csproj" />
+    <ProjectReference Include="..\Pinta.Resources\Pinta.Resources.csproj" />
+    <!-- TODO-GTK3 remove once addins are supported -->
+    <ProjectReference Include="..\Pinta.Tools\Pinta.Tools.csproj" />
+    <!-- TODO-GTK3 remove once addins are supported -->
+    <ProjectReference Include="..\Pinta.Effects\Pinta.Effects.csproj" />
+  </ItemGroup>
+
+  <!-- Run msgfmt on our translation (po) files -->
+  <ItemGroup>
+    <Translation Include="../po/*.po" />
+  </ItemGroup>
+
+  <Target Name="CompileTranslations" BeforeTargets="Build" Condition="'$(BuildTranslations)' == 'true'" Inputs="@(Translation)" Outputs="$(OutputPath)/locale/%(Translation.Filename)/LC_MESSAGES/pinta.mo">
+
+    <MakeDir Directories="$(OutputPath)/locale/%(Translation.Filename)/LC_MESSAGES" />
+    <Exec Command="msgfmt &quot;%(Translation.FullPath)&quot; -o &quot;$(OutputPath)/locale/%(Translation.Filename)/LC_MESSAGES/pinta.mo&quot;" />
+  </Target>
+
+  <!-- Include the compiled translation files when publishing. -->
+  <Target Name="PublishTranslations" AfterTargets="Publish" Condition="'$(BuildTranslations)' == 'true'">
+    <Copy SourceFiles="$(OutputPath)/locale/%(Translation.Filename)/LC_MESSAGES/pinta.mo" DestinationFiles="$(PublishDir)/locale/%(Translation.Filename)/LC_MESSAGES/pinta.mo" />
+  </Target>
+</Project>