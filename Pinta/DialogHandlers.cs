--- conflicted
+++ resolved
@@ -51,14 +51,13 @@
 			PintaCore.Actions.Effects.PencilSketch.Activated += HandleEffectPencilSketchActivated;
 			PintaCore.Actions.Effects.Fragment.Activated += HandleEffectFragmentActivated;
 			PintaCore.Actions.Effects.GaussianBlur.Activated += HandleEffectGaussianBlurActivated;
-<<<<<<< HEAD
+
             PintaCore.Actions.Effects.SurfaceBlur.Activated += HandleEffectSurfaceBlurActivated;
             PintaCore.Actions.Effects.ZoomBlur.Activated += HandleEffectZoomBlurActivated;
             PintaCore.Actions.Effects.Unfocus.Activated += HandleEffectUnfocusActivated;
-=======
+
 			PintaCore.Actions.Effects.RadialBlur.Activated += HandleEffectRadialBlurActivated;
 			PintaCore.Actions.Effects.MotionBlur.Activated += HandleEffectMotionBlurActivated;
->>>>>>> 8410bff4
 			PintaCore.Actions.Effects.Glow.Activated += HandleEffectGlowActivated;
 			PintaCore.Actions.Effects.RedEyeRemove.Activated += HandleEffectsRedEyeRemoveActivated;
 
@@ -252,7 +251,6 @@
 			PintaCore.Actions.Adjustments.PerformEffect (new GaussianBlurEffect ());
 		}
 
-<<<<<<< HEAD
         private void HandleEffectSurfaceBlurActivated(object sender, EventArgs e)
         {
             PintaCore.Actions.Adjustments.PerformEffect(new SurfaceBlurEffect());
@@ -267,7 +265,6 @@
             PintaCore.Actions.Adjustments.PerformEffect(new UnfocusEffect());
         }
 
-=======
 		private void HandleEffectRadialBlurActivated (object sender, EventArgs e)
 		{
 			PintaCore.Actions.Adjustments.PerformEffect (new RadialBlurEffect ());
@@ -278,7 +275,6 @@
 			PintaCore.Actions.Adjustments.PerformEffect (new MotionBlurEffect ());
 		}
 		
->>>>>>> 8410bff4
 		private void HandleEffectGlowActivated (object sender, EventArgs e)
 		{
 			PintaCore.Actions.Adjustments.PerformEffect (new GlowEffect ());
