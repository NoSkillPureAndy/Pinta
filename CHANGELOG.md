# Change Log
All notable changes to this project (beginning with version 1.7) will be documented in this file.

## [Unreleased](https://github.com/PintaProject/Pinta/compare/1.7...HEAD)

Thanks to the following contributors who worked on this release:
- @cameronwhite
- @darkdragon-001
- @JamiKettunen
- @thekolian1996
- @tdgroot

### Added
<<<<<<< HEAD
- Ported to GTK3
  - Improved support for high-DPI displays.
  - The Open Recent menu item was deprecated in GTK3 and has been removed, but similar functionality is available in the file dialog's Recent section.
  - On macOS, the menu now appears in the global menu bar instead of the application window.
  - On macOS, keyboard shortcuts now use Command instead of Ctrl.
=======
- The canvas can now be scrolled horizontally by holding Shift while using the mouse wheel (#141)
- The primary and secondary palette colors can now be swapped by pressing X (#147)
- Added a more user-friendly dialog when attempting to open an unsupported file format (#143, [#1856821](https://bugs.launchpad.net/pinta/+bug/1856821))
>>>>>>> 0088ab59

### Changed
- Fixed inconsistent behavior when switching between tools that share the same shortcut, such as the selection tools (#144, [#1558767](https://bugs.launchpad.net/pinta/+bug/1558767))

### Fixed
- Fixed issues with the zoom controls when using a French locale ([#1464855](https://bugs.launchpad.net/pinta/+bug/1464855))
- Fixed invalid URLs in `pinta.appdata.xml` (#140, #145)
- Added missing release notes to `pinta.appdata.xml` (#142)

## [1.7](https://github.com/PintaProject/Pinta/releases/tag/1.7) - 2020/08/04

Thanks to the following contributors who worked on this release:
- @cameronwhite
- @jpobst
- @don-mccomb
- @jeneira94
- @akaro2424
- @anadvu
- @miguelfazenda
- @skkestrel
- @codeprof
- @hasufell
- @Mailaender
- @averissimo
- @tdaffin
- @Shuunen
- @jkells
- @scx
- @albfan
- @rajter
- @dandv
- @jaburns
- @aivel

### Added
- A new [user guide](https://pinta-project.com/user-guide/) has been written for the Pinta website! Thanks to @jeneira94, @akaro2424, and @anadvu for their contributions!
- Added a tab view to switch between images. The tabs can also be docked side-by-side or pulled into new windows. (#94).
- The Rotate / Zoom dialog now supports zooming and panning ([#1252756](https://bugs.launchpad.net/pinta/+bug/1252756)).
- Added a Smooth Erase tool, which is enabled using the Type menu on the Erase tool's toolbar (#110).
- The Pencil tool can switch between different blend modes (#124, [#1688743](https://bugs.launchpad.net/pinta/+bug/1688743)).
- Added support for JASC PaintShop Pro palette files (#126).
- The transform tools can now rotate in fixed increments by holding Shift (#134).
- The Move Selected tool can now scale by holding Ctrl (#138).
- Dragging and dropping a URL (e.g. image from a web browser) to download and open the image is now supported (#80, [#644123](https://bugs.launchpad.net/pinta/+bug/644123)). 
- Performance improvements when interacting with selections, particularly for large images ([#1428740](https://bugs.launchpad.net/pinta/+bug/1428740)).
- The Rectangle Select tool now shows different arrow cursors at each corner of the selection ([#1188143](https://bugs.launchpad.net/pinta/+bug/1188143)).
- Added an AppData file for integration with some Linux app stores (#121).

### Changed
- .NET 4.5 / Mono 4.0 are now required.
- Mono 6.x is strongly recommended for [Mac](https://www.mono-project.com/download/stable/#download-mac) and [Linux](https://bugs.launchpad.net/pinta/+bug/1877235) users.
- UI improvements to the New Image dialog (#99, [[1424547](https://bugs.launchpad.net/pinta/+bug/1424547)).
- The Rotate / Zoom dialog now rotates in-place instead of changing the layer's size.
- Cairo blend operations are now used instead of PDN's managed blend modes (#98, [#1248933](https://bugs.launchpad.net/pinta/+bug/1248933), [#1091910](https://bugs.launchpad.net/pinta/+bug/1091910)).
- The tool windows can now only be closed with the View -> Tool Windows menu, as it was easy to accidentally close them without knowing how to recover them ([#1428720](https://bugs.launchpad.net/pinta/+bug/1428720)).
- The shortcut for the Intersect selection mode is now Alt + Left Click instead of using Shift, which had caused conflicts with holding Shift to constrain the selection to a square ([#1426660](https://bugs.launchpad.net/pinta/+bug/1426660)).

### Fixed
- Fixed many issues where selection changes did not update correctly ([#1438022](https://bugs.launchpad.net/pinta/+bug/1438022), [#1188924](https://bugs.launchpad.net/pinta/+bug/1188924), [#1429830](https://bugs.launchpad.net/pinta/+bug/1429830), [#1098137](https://bugs.launchpad.net/pinta/+bug/1098137), #105).
- Fixed incorrect behaviour when using the Shift key to constrain to a square or circle in the Rectangle and Ellipse tools ([#1452607](https://bugs.launchpad.net/pinta/+bug/1452607)).
- The option to expand the canvas when pasting an image now only changes the canvas size in the dimension where the pasted image is larger ([#1883623](https://bugs.launchpad.net/pinta/+bug/1883623)).
- Fixed a bug where Auto Crop used the current layer instead of the entire image when deciding what to crop, and takes the selection into account ([#1434928](https://bugs.launchpad.net/pinta/+bug/1434928), [#1434906](https://bugs.launchpad.net/pinta/+bug/1434906)).
- Fixed potential crashes when switching tools without any open documents ([#1425612](https://bugs.launchpad.net/pinta/+bug/1425612)).
- Fixed a potential bug where the OK button in the New Image dialog could be incorrectly disabled ([#1430203](https://bugs.launchpad.net/pinta/+bug/1430203)).
- Fixed a crash when clicking on the Open Images pad after closing all images ([#1430789](https://bugs.launchpad.net/pinta/+bug/1430789)).
- Fixed a bug where the Levels dialog closed unexpectedly when clicking on one of the color checkboxes ([#1435045](https://bugs.launchpad.net/pinta/+bug/1435045)).
- The outline width settings on the Text Tool's toolbar now only show up if they are relevant to the stroke style being used ([#1426663](https://bugs.launchpad.net/pinta/+bug/1426663)).
- Fixed a potential crash creating gradients ([#1446217](https://bugs.launchpad.net/pinta/+bug/1446217)).
- Fixed issues where the selection handles disappeared after pressing Delete ([#1424629](https://bugs.launchpad.net/pinta/+bug/1424629)).
- Fixed several transparency-related issues with premultiplied alpha (#109, #113, #114, #117, #125).
- Corrected display problems in the Move Selected Tool and live previews for effects (#115).
- Add-ins can now load icons correctly (#116).
- Fixed strange behaviour when the width or height of a drawn rounded rectangle is 0 (#112).
- Fixed issues with the text tool on OSX ([#1425749](https://bugs.launchpad.net/pinta/+bug/1425749)).
- Fixed inconsistent labels in the UI ([#1579033](https://bugs.launchpad.net/pinta/+bug/1579033)).
- Fixed issues with the zoom tool under certain locales (#139, #133, [#1464855](https://bugs.launchpad.net/pinta/+bug/1464855)).
- Fixed issues when drawing on very zoomed-in images (#129, #133).
- Fixed issues where brushes could draw outside the selection ([#1775709](https://bugs.launchpad.net/pinta/+bug/1775709)).
- Fixed issues with the docking library ([#832395](https://bugs.launchpad.net/pinta/+bug/832395)).
- Fixed a bug where undoing a history item could set the background palette color to the foreground color ([#1888131](https://bugs.launchpad.net/pinta/+bug/1888131)).
- Fixed issues where the zoom level was not maintained when undoing a Crop to Selection ([#1888885](https://bugs.launchpad.net/pinta/+bug/1888885)).
- Fixed an error on newer Mono versions when opening URLs via the menu items under the Help menu ([#1888883](https://bugs.launchpad.net/pinta/+bug/1888883)).
- Fixed some occasional crashes on dragging and dropping or pasting into a new image ([#1838620](https://bugs.launchpad.net/pinta/+bug/1838620), [#1508777](https://bugs.launchpad.net/pinta/+bug/1508777)).
- Fixed issues where using the Rectangle Select tool after the Move Selection or Move Selected Pixels tools did not update correctly ([#1889647](https://bugs.launchpad.net/pinta/+bug/1889647), [#1473430](https://bugs.launchpad.net/pinta/+bug/1473430), [#1889774](https://bugs.launchpad.net/pinta/+bug/1889774)).
- Adjusted `Pinta.Install.proj` to simplify installing to a custom prefix ([#781836](https://bugs.launchpad.net/pinta/+bug/781836)).<|MERGE_RESOLUTION|>--- conflicted
+++ resolved
@@ -11,17 +11,14 @@
 - @tdgroot
 
 ### Added
-<<<<<<< HEAD
 - Ported to GTK3
   - Improved support for high-DPI displays.
   - The Open Recent menu item was deprecated in GTK3 and has been removed, but similar functionality is available in the file dialog's Recent section.
   - On macOS, the menu now appears in the global menu bar instead of the application window.
   - On macOS, keyboard shortcuts now use Command instead of Ctrl.
-=======
 - The canvas can now be scrolled horizontally by holding Shift while using the mouse wheel (#141)
 - The primary and secondary palette colors can now be swapped by pressing X (#147)
 - Added a more user-friendly dialog when attempting to open an unsupported file format (#143, [#1856821](https://bugs.launchpad.net/pinta/+bug/1856821))
->>>>>>> 0088ab59
 
 ### Changed
 - Fixed inconsistent behavior when switching between tools that share the same shortcut, such as the selection tools (#144, [#1558767](https://bugs.launchpad.net/pinta/+bug/1558767))
