--- conflicted
+++ resolved
@@ -1,9 +1,9 @@
-﻿<?xml version="1.0" encoding="utf-8"?>
+<?xml version="1.0" encoding="utf-8"?>
 <Project DefaultTargets="Build" xmlns="http://schemas.microsoft.com/developer/msbuild/2003" ToolsVersion="3.5">
   <PropertyGroup>
     <Configuration Condition=" '$(Configuration)' == '' ">Debug</Configuration>
     <Platform Condition=" '$(Platform)' == '' ">AnyCPU</Platform>
-    <ProductVersion>9.0.21022</ProductVersion>
+    <ProductVersion>9.0.30729</ProductVersion>
     <SchemaVersion>2.0</SchemaVersion>
     <ProjectGuid>{50AFF341-655E-45EF-83CA-58F8254E4C8B}</ProjectGuid>
     <OutputType>Library</OutputType>
@@ -340,7 +340,6 @@
     <EmbeddedResource Include="Resources\Menu.Effects.Photo.RedEyeRemove.png">
       <LogicalName>Menu.Effects.Photo.RedEyeRemove.png</LogicalName>
     </EmbeddedResource>
-<<<<<<< HEAD
     <EmbeddedResource Include="Resources\Menu.Effects.Photo.Sharpen.png">
       <LogicalName>Menu.Effects.Photo.Sharpen.png</LogicalName>
     </EmbeddedResource>
@@ -361,7 +360,6 @@
     </EmbeddedResource>
     <EmbeddedResource Include="Resources\Menu.Effects.Distort.Bulge.png">
       <LogicalName>Menu.Effects.Distort.Bulge.png</LogicalName>
-=======
     <EmbeddedResource Include="Resources\Menu.Effects.Noise.Median.png">
       <LogicalName>Menu.Effects.Noise.Median.png</LogicalName>
     </EmbeddedResource>
@@ -373,7 +371,6 @@
     </EmbeddedResource>
     <EmbeddedResource Include="Resources\Menu.Effects.Stylize.Outline.png">
       <LogicalName>Menu.Effects.Stylize.Outline.png</LogicalName>
->>>>>>> 08de8768
     </EmbeddedResource>
   </ItemGroup>
   <ItemGroup>
