// 
// SimpleEffectDialog.cs
//  
// Author:
//       Jonathan Pobst <monkey@jpobst.com>
// 
// Copyright (c) 2010 Jonathan Pobst
// 
// Permission is hereby granted, free of charge, to any person obtaining a copy
// of this software and associated documentation files (the "Software"), to deal
// in the Software without restriction, including without limitation the rights
// to use, copy, modify, merge, publish, distribute, sublicense, and/or sell
// copies of the Software, and to permit persons to whom the Software is
// furnished to do so, subject to the following conditions:
// 
// The above copyright notice and this permission notice shall be included in
// all copies or substantial portions of the Software.
// 
// THE SOFTWARE IS PROVIDED "AS IS", WITHOUT WARRANTY OF ANY KIND, EXPRESS OR
// IMPLIED, INCLUDING BUT NOT LIMITED TO THE WARRANTIES OF MERCHANTABILITY,
// FITNESS FOR A PARTICULAR PURPOSE AND NONINFRINGEMENT. IN NO EVENT SHALL THE
// AUTHORS OR COPYRIGHT HOLDERS BE LIABLE FOR ANY CLAIM, DAMAGES OR OTHER
// LIABILITY, WHETHER IN AN ACTION OF CONTRACT, TORT OR OTHERWISE, ARISING FROM,
// OUT OF OR IN CONNECTION WITH THE SOFTWARE OR THE USE OR OTHER DEALINGS IN
// THE SOFTWARE.

using System;
using System.Reflection;
using System.Text;
<<<<<<< HEAD
using System.Collections.Generic;
using System.ComponentModel;
=======
using System.Collections.Generic; 
>>>>>>> 08de8768

namespace Pinta.Gui.Widgets
{
	public class SimpleEffectDialog : Gtk.Dialog
	{
		const uint event_delay_millis = 100;
		uint event_delay_timeout_id;
		
		public SimpleEffectDialog (string title, Gdk.Pixbuf icon, object effectData)
		{
			Title = title;
			Icon = icon;
			EffectData = effectData;

			WidthRequest = 400;
			
			AddButton ("_Cancel", Gtk.ResponseType.Cancel);
			AddButton ("_OK", Gtk.ResponseType.Ok);
			DefaultResponse = Gtk.ResponseType.Ok;
			
			BuildDialog ();
			
			// This is just for padding, it should probably be done better
			AddWidget (new Gtk.Label ());
		}

		public object EffectData { get; private set; }

		public event PropertyChangedEventHandler EffectDataChanged;
		
		#region EffectData Parser
		private void BuildDialog ()
		{
			var members = EffectData.GetType ().GetMembers (BindingFlags.DeclaredOnly | BindingFlags.Public | BindingFlags.NonPublic | BindingFlags.Instance);

			foreach (var mi in members) {
				Type mType = GetTypeForMember (mi);

				if (mType == null)
					continue;
			
				string caption = null;
				string hint = null;
				bool skip = false;
				bool combo = false;
				
				object[] attrs = mi.GetCustomAttributes (false);

				foreach (var attr in attrs) {
					if (attr is SkipAttribute)
						skip = true;
					else if (attr is CaptionAttribute)
						caption = ((CaptionAttribute)attr).Caption;
					else if (attr is HintAttribute)
						hint = ((HintAttribute)attr).Hint;
					else if (attr is StaticListAttribute)
						combo = true;
					
				}

				if (skip)
					continue;

				if (caption == null)
					caption = MakeCaption (mi.Name);

                if ((mType == typeof(int)) || (mType == typeof(double)))
					AddWidget (CreateSlider (caption, EffectData, mi, attrs));
				else if (combo && mType == typeof (string))
					AddWidget (CreateComboBox (caption, EffectData, mi, attrs));
				else if (mType == typeof (bool))
					AddWidget (CreateCheckBox (caption, EffectData, mi, attrs));
				else if (mType == typeof (Gdk.Point))
					AddWidget (CreatePointPicker (caption, EffectData, mi, attrs));
				else if (mType == typeof (Cairo.PointD))
					AddWidget (CreateOffsetPicker (caption, EffectData, mi, attrs));
				else if (mType == typeof (double) && (caption == "Angle" || caption == "Rotation"))
					AddWidget (CreateAnglePicker (caption, EffectData, mi, attrs));
				
				if (hint != null)
					AddWidget (CreateHintLabel (hint));
			}
		}

		private void AddWidget (Gtk.Widget widget)
		{
			widget.Show ();
			this.VBox.Add (widget);
		}
		#endregion

		#region Control Builders

		private ComboBoxWidget CreateComboBox (string caption, object o, System.Reflection.MemberInfo member, System.Object[] attributes)
		{
			Dictionary<string, object> dict = null;;
			string dictName;
			foreach (var attr in attributes) {
				if (attr is StaticListAttribute)
					dict = (Dictionary<string, object>)GetValue (((StaticListAttribute)attr).dictionaryName, o);
			}

			List<string> entries = new List<string> ();
			foreach (string str in dict.Keys)
				entries.Add (str);
				
			ComboBoxWidget widget = new ComboBoxWidget (entries.ToArray ());

			widget.Label = caption;
			widget.AddEvents ((int)Gdk.EventMask.ButtonPressMask);
			widget.Active = entries.IndexOf( (string)GetValue (member, o));
			
			widget.Changed += delegate (object sender, EventArgs e) {
				SetValue (member, o, widget.ActiveText);
			};
			
			return widget;
		}

		private HScaleSpinButtonWidget CreateSlider (string caption, object o, MemberInfo member, object[] attributes)
		{
            HScaleSpinButtonWidget widget = new HScaleSpinButtonWidget();
			
			int min_value = -100;
            int max_value = 100;
            double inc_value = 1.0;
            int digits_value = 0;

			foreach (var attr in attributes) {
				if (attr is MinimumValueAttribute)
					min_value = ((MinimumValueAttribute)attr).Value;
				else if (attr is MaximumValueAttribute)
					max_value = ((MaximumValueAttribute)attr).Value;
                else if (attr is IncrementValueAttribute)
                    inc_value = ((IncrementValueAttribute)attr).Value;
                else if (attr is DigitsValueAttribute)
                    digits_value = ((DigitsValueAttribute)attr).Value;
			}
			
			widget.Label = caption;
			widget.MinimumValue = min_value;
			widget.MaximumValue = max_value;
            widget.IncrementValue = inc_value;
            widget.DigitsValue = digits_value;
			widget.DefaultValue = Convert.ToDouble(GetValue (member, o));
			
			widget.ValueChanged += delegate (object sender, EventArgs e) {
				
				if (event_delay_timeout_id != 0)
					GLib.Source.Remove (event_delay_timeout_id);
				
				event_delay_timeout_id = GLib.Timeout.Add (event_delay_millis, () => {
					event_delay_timeout_id = 0;
					SetValue (member, o, widget.Value);
					return false;
				});
			};
			
			return widget;
		}
		
		private Gtk.CheckButton CreateCheckBox (string caption, object o, MemberInfo member, object[] attributes)
		{
			Gtk.CheckButton widget = new Gtk.CheckButton ();

			widget.Label = caption;
			widget.Active = (bool)GetValue (member, o);

			widget.Toggled += delegate (object sender, EventArgs e) {
				SetValue (member, o, widget.Active);
			};

			return widget;
		}

		private PointPickerWidget CreateOffsetPicker (string caption, object o, MemberInfo member, object[] attributes)
		{
			PointPickerWidget widget = new PointPickerWidget ();
						
			widget.Label = caption;
			widget.DefaultOffset = (Cairo.PointD)GetValue (member, o);

			widget.PointPicked += delegate (object sender, EventArgs e) {
				SetValue (member, o, widget.Offset);
			};

			return widget;
		}

		private PointPickerWidget CreatePointPicker (string caption, object o, MemberInfo member, object[] attributes)
		{
			PointPickerWidget widget = new PointPickerWidget ();
						
			widget.Label = caption;
			widget.DefaultPoint = (Gdk.Point)GetValue (member, o);

			widget.PointPicked += delegate (object sender, EventArgs e) {
				SetValue (member, o, widget.Point);
			};

			return widget;
		}

		private AnglePickerWidget CreateAnglePicker (string caption, object o, MemberInfo member, object[] attributes)
		{
			AnglePickerWidget widget = new AnglePickerWidget ();

			widget.Label = caption;
			widget.DefaultValue = (double)GetValue (member, o);
			
			widget.ValueChanged += delegate (object sender, EventArgs e) {				
				if (event_delay_timeout_id != 0)
					GLib.Source.Remove (event_delay_timeout_id);
				
				event_delay_timeout_id = GLib.Timeout.Add (event_delay_millis, () => {
					event_delay_timeout_id = 0;
					SetValue (member, o, widget.Value);
					return false;
				});
			};

			return widget;
		}
		
		private Gtk.Label CreateHintLabel (string hint)
		{
			Gtk.Label label = new Gtk.Label (hint);
			label.LineWrap = true;
			
			return label;
		}
		#endregion

		#region Static Reflection Methods
		private static object GetValue (MemberInfo mi, object o)
		{
			var fi = mi as FieldInfo;
			if (fi != null)
				return fi.GetValue (o);
			var pi = mi as PropertyInfo;

			var getMethod = pi.GetGetMethod ();
			return getMethod.Invoke (o, new object[0]);
		}

		private void SetValue (MemberInfo mi, object o, object val)
		{			
			var fi = mi as FieldInfo;
			var pi = mi as PropertyInfo;
			string fieldName = null;
			
			if (fi != null) {
<<<<<<< HEAD
				fi.SetValue (o, val);
				fieldName = fi.Name;
			} else if (pi != null) {
				var setMethod = pi.GetSetMethod ();
				setMethod.Invoke (o, new object[] { val });
				fieldName = pi.Name;
			}
						
			if (EffectDataChanged != null)
				EffectDataChanged (this, new PropertyChangedEventArgs(fieldName));
=======
				if (fi.FieldType == typeof(int))
                    fi.SetValue (o, Convert.ToInt32(val));
                else if (fi.FieldType == typeof(double))
                    fi.SetValue(o, Convert.ToDouble(val));
				return;
			}
			var pi = mi as PropertyInfo;
			var setMethod = pi.GetSetMethod ();
            if (pi.PropertyType == typeof(int))
                val = Convert.ToInt32(val);
            else if (pi.PropertyType == typeof(double))
                val = Convert.ToDouble(val);

			setMethod.Invoke (o, new object[] { val });
>>>>>>> 08de8768
		}

		// Returns the type for fields and properties and null for everything else
		private static Type GetTypeForMember (MemberInfo mi)
		{
			if (mi is FieldInfo)
				return ((FieldInfo)mi).FieldType;
			else if (mi is PropertyInfo)
				return ((PropertyInfo)mi).PropertyType;
				
			return null;
		}

		private static string MakeCaption (string name)
		{
			var sb = new StringBuilder (name.Length);
			bool nextUp = true;

			foreach (char c in name) {
				if (nextUp) {
					sb.Append (Char.ToUpper (c));
					nextUp = false;
				} else {
					if (c == '_') {
						sb.Append (' ');
						nextUp = true;
						continue;
					}
					if (Char.IsUpper (c))
						sb.Append (' ');
					sb.Append (c);
				}
			}
			
			return sb.ToString ();
		}
		
		private object GetValue(string name, object o)
		{
			var fi = o.GetType ().GetField (name);
			if (fi != null)
				return fi.GetValue (o);
			var pi = o.GetType ().GetProperty (name);
			if (pi ==  null)
				return null;
			var getMethod = pi.GetGetMethod ();
			return getMethod.Invoke (o, new object[0]);
		}
		#endregion
	}
}<|MERGE_RESOLUTION|>--- conflicted
+++ resolved
@@ -27,12 +27,8 @@
 using System;
 using System.Reflection;
 using System.Text;
-<<<<<<< HEAD
 using System.Collections.Generic;
 using System.ComponentModel;
-=======
-using System.Collections.Generic; 
->>>>>>> 08de8768
 
 namespace Pinta.Gui.Widgets
 {
@@ -151,10 +147,10 @@
 			
 			return widget;
 		}
-
+//TODO create 2 method one for double and one for int
 		private HScaleSpinButtonWidget CreateSlider (string caption, object o, MemberInfo member, object[] attributes)
 		{
-            HScaleSpinButtonWidget widget = new HScaleSpinButtonWidget();
+			HScaleSpinButtonWidget widget = new HScaleSpinButtonWidget ();
 			
 			int min_value = -100;
             int max_value = 100;
@@ -285,7 +281,6 @@
 			string fieldName = null;
 			
 			if (fi != null) {
-<<<<<<< HEAD
 				fi.SetValue (o, val);
 				fieldName = fi.Name;
 			} else if (pi != null) {
@@ -296,22 +291,6 @@
 						
 			if (EffectDataChanged != null)
 				EffectDataChanged (this, new PropertyChangedEventArgs(fieldName));
-=======
-				if (fi.FieldType == typeof(int))
-                    fi.SetValue (o, Convert.ToInt32(val));
-                else if (fi.FieldType == typeof(double))
-                    fi.SetValue(o, Convert.ToDouble(val));
-				return;
-			}
-			var pi = mi as PropertyInfo;
-			var setMethod = pi.GetSetMethod ();
-            if (pi.PropertyType == typeof(int))
-                val = Convert.ToInt32(val);
-            else if (pi.PropertyType == typeof(double))
-                val = Convert.ToDouble(val);
-
-			setMethod.Invoke (o, new object[] { val });
->>>>>>> 08de8768
 		}
 
 		// Returns the type for fields and properties and null for everything else
