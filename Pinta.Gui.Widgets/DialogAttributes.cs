--- conflicted
+++ resolved
@@ -29,12 +29,12 @@
 
 namespace Pinta.Gui.Widgets
 {
-	[AttributeUsage(AttributeTargets.Field | AttributeTargets.Property, Inherited = false)]
+	[AttributeUsage (AttributeTargets.Field | AttributeTargets.Property, Inherited = false)]
 	public class SkipAttribute : Attribute
 	{
 	}
 
-	[AttributeUsage(AttributeTargets.Field | AttributeTargets.Property, Inherited = false)]
+	[AttributeUsage (AttributeTargets.Field | AttributeTargets.Property, Inherited = false)]
 	public class CaptionAttribute : Attribute
 	{
 		public CaptionAttribute (string caption)
@@ -45,9 +45,6 @@
 		public string Caption;
 	}
 
-<<<<<<< HEAD
-	[AttributeUsage(AttributeTargets.Field | AttributeTargets.Property, Inherited = false)]
-=======
     [AttributeUsage(AttributeTargets.Field | AttributeTargets.Property, Inherited = false)]
     public class DigitsValueAttribute : Attribute
     {
@@ -71,7 +68,6 @@
     }
 
 	[AttributeUsage (AttributeTargets.Field | AttributeTargets.Property, Inherited = false)]
->>>>>>> 08de8768
 	public class MinimumValueAttribute : Attribute
 	{
 		public MinimumValueAttribute (int value)
@@ -82,7 +78,7 @@
 		public int Value;
 	}
 
-	[AttributeUsage(AttributeTargets.Field | AttributeTargets.Property, Inherited = false)]
+	[AttributeUsage (AttributeTargets.Field | AttributeTargets.Property, Inherited = false)]
 	public class MaximumValueAttribute : Attribute
 	{
 		public MaximumValueAttribute (int value)
@@ -92,8 +88,8 @@
 
 		public int Value;
 	}
-
-	[AttributeUsage(AttributeTargets.Field | AttributeTargets.Property, Inherited = false)]
+	
+	[AttributeUsage (AttributeTargets.Field | AttributeTargets.Property, Inherited = false)]
 	public class HintAttribute : Attribute
 	{
 		public HintAttribute (string caption)
