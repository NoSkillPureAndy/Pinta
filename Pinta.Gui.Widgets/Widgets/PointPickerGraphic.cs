// 
// PointPickerGraphic.cs
//  
// Author:
//       Olivier Dufour <olivier.duff@gmail.com>
// 
// Copyright (c) 2010 Olivier Dufour
// 
// Permission is hereby granted, free of charge, to any person obtaining a copy
// of this software and associated documentation files (the "Software"), to deal
// in the Software without restriction, including without limitation the rights
// to use, copy, modify, merge, publish, distribute, sublicense, and/or sell
// copies of the Software, and to permit persons to whom the Software is
// furnished to do so, subject to the following conditions:
// 
// The above copyright notice and this permission notice shall be included in
// all copies or substantial portions of the Software.
// 
// THE SOFTWARE IS PROVIDED "AS IS", WITHOUT WARRANTY OF ANY KIND, EXPRESS OR
// IMPLIED, INCLUDING BUT NOT LIMITED TO THE WARRANTIES OF MERCHANTABILITY,
// FITNESS FOR A PARTICULAR PURPOSE AND NONINFRINGEMENT. IN NO EVENT SHALL THE
// AUTHORS OR COPYRIGHT HOLDERS BE LIABLE FOR ANY CLAIM, DAMAGES OR OTHER
// LIABILITY, WHETHER IN AN ACTION OF CONTRACT, TORT OR OTHERWISE, ARISING FROM,
// OUT OF OR IN CONNECTION WITH THE SOFTWARE OR THE USE OR OTHER DEALINGS IN
// THE SOFTWARE.

using System;
using Cairo;
using Gdk;
using Gtk;
using Pinta.Core;

namespace Pinta.Gui.Widgets
{
	public class PointPickerGraphic : Gtk.DrawingArea
	{
		private bool tracking = false;
		private ImageSurface? thumbnail;
		private Gdk.Point position;

		public PointPickerGraphic ()
		{
			Events = ((EventMask) (16134));

			ButtonPressEvent += HandleHandleButtonPressEvent;
			ButtonReleaseEvent += HandleHandleButtonReleaseEvent;
			MotionNotifyEvent += HandleHandleMotionNotifyEvent;
		}

		private void UpdateThumbnail ()
		{
<<<<<<< HEAD
			double scalex = (double)Allocation.Width / (double)PintaCore.Workspace.ImageSize.Width;
			double scaley = (double)Allocation.Height / (double)PintaCore.Workspace.ImageSize.Height;
			
			thumbnail = CairoExtensions.CreateImageSurface (Cairo.Format.Argb32, Allocation.Width, Allocation.Height);

			using (Cairo.Context g = new Cairo.Context (thumbnail)) {
=======
			var doc = PintaCore.Workspace.ActiveDocument;

			var scalex = (double) Allocation.Width / (double) PintaCore.Workspace.ImageSize.Width;
			var scaley = (double) Allocation.Height / (double) PintaCore.Workspace.ImageSize.Height;

			thumbnail = CairoExtensions.CreateImageSurface (Format.Argb32, Allocation.Width, Allocation.Height);

			using (var g = new Context (thumbnail)) {
>>>>>>> 8bc92d8c
				g.Scale (scalex, scaley);

				foreach (var layer in doc.Layers.GetLayersToPaint ())
					layer.Draw (g);
			}
		}

		protected override void OnSizeAllocated (Gdk.Rectangle allocation)
		{
			base.OnSizeAllocated (allocation);
			UpdateThumbnail ();
		}

		public void Init (Gdk.Point position)
		{
			this.position = position;
		}

		public Gdk.Point Position {
			get => position;
			set {
				if (position != value) {
					position = value;
					OnPositionChange ();
					Window.Invalidate ();
				}
			}
		}

		private void HandleHandleMotionNotifyEvent (object o, MotionNotifyEventArgs args)
		{
			if (tracking)
				Position = MousePtToPosition (new PointD (args.Event.X, args.Event.Y));
		}

		private void HandleHandleButtonReleaseEvent (object o, ButtonReleaseEventArgs args)
		{
			if (tracking) {
				// Left mouse button
				if (args.Event.Button == 1) 
					Position = MousePtToPosition (new PointD (args.Event.X, args.Event.Y));

				tracking = false;
			}
		}

		private void HandleHandleButtonPressEvent (object o, Gtk.ButtonPressEventArgs args)
		{
			// Left mouse button
			if (args.Event.Button == 1)
				tracking = true;
		}

		protected override bool OnDrawn (Context g)
		{
			base.OnDrawn (g);

			if (thumbnail == null)
				UpdateThumbnail ();

			var rect = Window.GetBounds ();
			var pos = PositionToClientPt (Position);
			var black = new Cairo.Color (0, 0, 0);

			// Background
			g.SetSource (thumbnail, 0.0, 0.0);
			g.Paint ();

			g.DrawRectangle (new Cairo.Rectangle (rect.X + 1, rect.Y + 1, rect.Width - 1, rect.Height - 1), new Cairo.Color (.75, .75, .75), 1);
			g.DrawRectangle (new Cairo.Rectangle (rect.X + 2, rect.Y + 2, rect.Width - 3, rect.Height - 3), black, 1);

			// Cursor
			g.DrawLine (new PointD (pos.X + 1, rect.Top + 2), new PointD (pos.X + 1, rect.Bottom - 2), black, 1);
			g.DrawLine (new PointD (rect.Left + 2, pos.Y + 1), new PointD (rect.Right - 2, pos.Y + 1), black, 1);

			// Point
			g.DrawEllipse (new Cairo.Rectangle (pos.X - 1, pos.Y - 1, 3, 3), black, 2);

			return true;
		}

		protected override void OnGetPreferredHeight (out int minimum_height, out int natural_height)
		{
			minimum_height = natural_height = 65;
			thumbnail = null;
		}

		protected override void OnGetPreferredWidthForHeight (int height, out int minimum_width, out int natural_width)
		{
			// Always be X pixels tall, but maintain aspect ratio
			var imagesize = PintaCore.Workspace.ImageSize;
			minimum_width = natural_width = (imagesize.Width * height) / imagesize.Height;
			thumbnail = null;
		}

		protected override SizeRequestMode OnGetRequestMode ()
		{
			return SizeRequestMode.WidthForHeight;
		}

		#region Public Events
		public event EventHandler? PositionChanged;

		protected virtual void OnPositionChange ()
		{
			if (PositionChanged != null) {
				PositionChanged (this, EventArgs.Empty);
			}
		}
		#endregion

		#region private methods
		private Gdk.Point MousePtToPosition (Cairo.PointD clientMousePt)
		{
			int posX = (int) (clientMousePt.X * (PintaCore.Workspace.ImageSize.Width / Allocation.Width));
			int posY = (int) (clientMousePt.Y * (PintaCore.Workspace.ImageSize.Height / Allocation.Height));

			return new Gdk.Point (posX, posY);
		}

		private Cairo.PointD PositionToClientPt (Gdk.Point pos)
		{
			double halfWidth = PintaCore.Workspace.ImageSize.Width / Allocation.Width;
			double halfHeight = PintaCore.Workspace.ImageSize.Height / Allocation.Height;

			double ptX = pos.X / halfWidth;
			double ptY = pos.Y / halfHeight;

			return new Cairo.PointD (ptX, ptY);
		}
		#endregion
	}
}<|MERGE_RESOLUTION|>--- conflicted
+++ resolved
@@ -49,14 +49,6 @@
 
 		private void UpdateThumbnail ()
 		{
-<<<<<<< HEAD
-			double scalex = (double)Allocation.Width / (double)PintaCore.Workspace.ImageSize.Width;
-			double scaley = (double)Allocation.Height / (double)PintaCore.Workspace.ImageSize.Height;
-			
-			thumbnail = CairoExtensions.CreateImageSurface (Cairo.Format.Argb32, Allocation.Width, Allocation.Height);
-
-			using (Cairo.Context g = new Cairo.Context (thumbnail)) {
-=======
 			var doc = PintaCore.Workspace.ActiveDocument;
 
 			var scalex = (double) Allocation.Width / (double) PintaCore.Workspace.ImageSize.Width;
@@ -65,7 +57,6 @@
 			thumbnail = CairoExtensions.CreateImageSurface (Format.Argb32, Allocation.Width, Allocation.Height);
 
 			using (var g = new Context (thumbnail)) {
->>>>>>> 8bc92d8c
 				g.Scale (scalex, scaley);
 
 				foreach (var layer in doc.Layers.GetLayersToPaint ())
